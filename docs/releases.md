# Release notes
Binaries for all releases can be found on the GitHub releases pages for the [ntfy server](https://github.com/binwiederhier/ntfy/releases)
and the [ntfy Android app](https://github.com/binwiederhier/ntfy-android/releases).

<!--

## ntfy iOS app v1.1 (UNRELEASED)

**Features:**

* [Message priority](https://ntfy.sh/docs/publish/#message-priority) support (no ticket)
* Open topic when notification clicked (no ticket)
* Notification now makes a sound and vibrates (no ticket)
* Cancel notifications when navigating to topic (no ticket)
* Support for ntfy priorities (no ticket)
* iOS 14.0 support (no ticket, [PR#1](https://github.com/binwiederhier/ntfy-ios/pull/1), thanks to [@callum-99](https://github.com/callum-99))

**Bugs:**

* iOS UI not always updating properly ([#267](https://github.com/binwiederhier/ntfy/issues/267))

## ntfy server v1.24.0 (UNRELEASED)

**Bugs:**

* Support emails without `Content-Type` ([#265](https://github.com/binwiederhier/ntfy/issues/265), thanks to [@dmbonsall](https://github.com/dmbonsall))

-->

## ntfy iOS app v1.0
Released May 25, 2022

This is the first version of the ntfy iOS app. It supports only ntfy.sh (no selfhosted servers) and only messages + title
(no priority, tags, attachments, ...). I'll rapidly add (hopefully) most of the other ntfy features, and then I'll focus
on self-hosted servers.

The app is now available in the [App Store](https://apps.apple.com/us/app/ntfy/id1625396347).

<<<<<<< HEAD
**Tickets:**
=======
**Features:**

* Regularly send Firebase keepalive messages to ~poll topic to support self-hosted servers (no ticket)

**Bugs:**
>>>>>>> ff202a04

* iOS app ([#4](https://github.com/binwiederhier/ntfy/issues/4), see also: [TestFlight summary](https://github.com/binwiederhier/ntfy/issues/4#issuecomment-1133767150))

**Thanks:**   
Thank you to all the testers who tried out the app. You guys gave me the confidence that it's ready to release (albeit with
some known issues which will be addressed in follow-up releases).

## ntfy server v1.23.0
Released May 21, 2022

This release ships a CLI for Windows and macOS, as well as the ability to disable the web app entirely. On top of that, 
it adds support for APNs, the iOS messaging service. This is needed for the (soon to be released) iOS app.

**Features:**

* [Windows](https://ntfy.sh/docs/install/#windows) and [macOS](https://ntfy.sh/docs/install/#macos) builds for the [ntfy CLI](https://ntfy.sh/docs/subscribe/cli/) ([#112](https://github.com/binwiederhier/ntfy/issues/112))
* Ability to disable the web app entirely ([#238](https://github.com/binwiederhier/ntfy/issues/238)/[#249](https://github.com/binwiederhier/ntfy/pull/249), thanks to [@Curid](https://github.com/Curid))
* Add APNs config to Firebase messages to support [iOS app](https://github.com/binwiederhier/ntfy/issues/4) ([#247](https://github.com/binwiederhier/ntfy/pull/247), thanks to [@Copephobia](https://github.com/Copephobia))

**Bugs:**

* Support underscores in server.yml config options ([#255](https://github.com/binwiederhier/ntfy/issues/255), thanks to [@ajdelgado](https://github.com/ajdelgado))
* Force MAKEFLAGS to --jobs=1 in `Makefile` ([#257](https://github.com/binwiederhier/ntfy/pull/257), thanks to [@oddlama](https://github.com/oddlama))

**Documentation:**

* Typo in install instructions ([#252](https://github.com/binwiederhier/ntfy/pull/252)/[#251](https://github.com/binwiederhier/ntfy/issues/251), thanks to [@oddlama](https://github.com/oddlama))
* Fix typo in private server example ([#262](https://github.com/binwiederhier/ntfy/pull/262), thanks to [@MayeulC](https://github.com/MayeulC))
* [Examples](examples.md) for [jellyseerr](https://github.com/Fallenbagel/jellyseerr)/[overseerr](https://overseerr.dev/) ([#264](https://github.com/binwiederhier/ntfy/pull/264), thanks to [@Fallenbagel](https://github.com/Fallenbagel))

**Additional translations:**

* Portuguese/Brazil (thanks to [@tiagotriques](https://hosted.weblate.org/user/tiagotriques/) and [@pireshenrique22](https://hosted.weblate.org/user/pireshenrique22/))

Thank you to the many translators, who helped translate the new strings so quickly. I am humbled and amazed by your help.  

## ntfy Android app v1.13.0
Released May 11, 2022

This release brings a slightly altered design for the detail view, featuring a card layout to make notifications more easily
distinguishable from one another. It also ships per-topic settings that allow overriding minimum priority, auto delete threshold
and custom icons. Aside from that, we've got tons of bug fixes as usual.

**Features:**

* Per-subscription settings, custom subscription icons ([#155](https://github.com/binwiederhier/ntfy/issues/155), thanks to [@mztiq](https://github.com/mztiq) for reporting)
* Cards in notification detail view ([#175](https://github.com/binwiederhier/ntfy/issues/175), thanks to [@cmeis](https://github.com/cmeis) for reporting)

**Bugs:**

* Accurate naming of "mute notifications" from "pause notifications" ([#224](https://github.com/binwiederhier/ntfy/issues/224), thanks to [@shadow00](https://github.com/shadow00) for reporting)
* Make messages with links selectable ([#226](https://github.com/binwiederhier/ntfy/issues/226), thanks to [@StoyanDimitrov](https://github.com/StoyanDimitrov) for reporting)
* Restoring topics or settings from backup doesn't work ([#223](https://github.com/binwiederhier/ntfy/issues/223), thanks to [@shadow00](https://github.com/shadow00) for reporting)
* Fix app icon on old Android versions ([#128](https://github.com/binwiederhier/ntfy/issues/128), thanks to [@shadow00](https://github.com/shadow00) for reporting)
* Fix races in UnifiedPush registration ([#230](https://github.com/binwiederhier/ntfy/issues/230), thanks to @Jakob for reporting)
* Prevent view action from crashing the app ([#233](https://github.com/binwiederhier/ntfy/issues/233))
* Prevent long topic names and icons from overlapping ([#240](https://github.com/binwiederhier/ntfy/issues/240), thanks to [@cmeis](https://github.com/cmeis) for reporting)

**Additional translations:**

* Dutch (*incomplete*, thanks to [@diony](https://hosted.weblate.org/user/diony/))

**Thank you:**

Thanks to [@cmeis](https://github.com/cmeis), [@StoyanDimitrov](https://github.com/StoyanDimitrov), [@Fallenbagel](https://github.com/Fallenbagel) for testing, and
to [@Joeharrison94](https://github.com/Joeharrison94) for the input. And thank you very much to all the translators for catching up so quickly.

## ntfy server v1.22.0
Released May 7, 2022

This release makes the web app more accessible to people with disabilities, and introduces a "mark as read" icon in the web app.
It also fixes a curious bug with WebSockets and Apache and makes the notification sounds in the web app a little quieter.

We've also improved the documentation a little and added translations for three more languages.

**Features:**

* Make web app more accessible ([#217](https://github.com/binwiederhier/ntfy/issues/217))
* Better parsing of the user actions, allowing quotes (no ticket)
* Add "mark as read" icon button to notification ([#243](https://github.com/binwiederhier/ntfy/pull/243), thanks to [@wunter8](https://github.com/wunter8))

**Bugs:**

* `Upgrade` header check is now case in-sensitive ([#228](https://github.com/binwiederhier/ntfy/issues/228), thanks to [@wunter8](https://github.com/wunter8) for finding it)
* Made web app sounds quieter ([#222](https://github.com/binwiederhier/ntfy/issues/222))
* Add "private browsing"-specific error message for Firefox/Safari ([#208](https://github.com/binwiederhier/ntfy/issues/208), thanks to [@julianfoad](https://github.com/julianfoad) for reporting)

**Documentation:**

* Improved caddy configuration (no ticket, thanks to @Stnby)
* Additional multi-line examples on the [publish page](https://ntfy.sh/docs/publish/) ([#234](https://github.com/binwiederhier/ntfy/pull/234), thanks to [@aTable](https://github.com/aTable))
* Fixed PowerShell auth example to use UTF-8 ([#242](https://github.com/binwiederhier/ntfy/pull/242), thanks to [@SMAW](https://github.com/SMAW))

**Additional translations:**

* Czech (thanks to [@waclaw66](https://hosted.weblate.org/user/waclaw66/))
* French (thanks to [@nathanaelhoun](https://hosted.weblate.org/user/nathanaelhoun/))
* Hungarian (thanks to [@agocsdaniel](https://hosted.weblate.org/user/agocsdaniel/))

**Thanks for testing:**

Thanks to [@wunter8](https://github.com/wunter8) for testing.

## ntfy Android app v1.12.0
Released Apr 25, 2022

The main feature in this Android release is [Action Buttons](https://ntfy.sh/docs/publish/#action-buttons), a feature
that allows users to add actions to the notifications. Actions can be to view a website or app, send a broadcast, or
send a HTTP request. 

We also added support for [ntfy:// deep links](https://ntfy.sh/docs/subscribe/phone/#ntfy-links), added three more 
languages and fixed a ton of bugs. 

**Features:**

* Custom notification [action buttons](https://ntfy.sh/docs/publish/#action-buttons) ([#134](https://github.com/binwiederhier/ntfy/issues/134),
  thanks to [@mrherman](https://github.com/mrherman) for reporting)
* Support for [ntfy:// deep links](https://ntfy.sh/docs/subscribe/phone/#ntfy-links) ([#20](https://github.com/binwiederhier/ntfy/issues/20), thanks
  to [@Copephobia](https://github.com/Copephobia) for reporting)
* [Fastlane metadata](https://hosted.weblate.org/projects/ntfy/android-fastlane/) can now be translated too ([#198](https://github.com/binwiederhier/ntfy/issues/198),
  thanks to [@StoyanDimitrov](https://github.com/StoyanDimitrov) for reporting)
* Channel settings option to configure DND override, sounds, etc. ([#91](https://github.com/binwiederhier/ntfy/issues/91))

**Bugs:**

* Validate URLs when changing default server and server in user management ([#193](https://github.com/binwiederhier/ntfy/issues/193),
  thanks to [@StoyanDimitrov](https://github.com/StoyanDimitrov) for reporting)
* Error in sending test notification in different languages ([#209](https://github.com/binwiederhier/ntfy/issues/209),
  thanks to [@StoyanDimitrov](https://github.com/StoyanDimitrov) for reporting)
* "[x] Instant delivery in doze mode" checkbox does not work properly ([#211](https://github.com/binwiederhier/ntfy/issues/211))
* Disallow "http" GET/HEAD actions with body ([#221](https://github.com/binwiederhier/ntfy/issues/221), thanks to
  [@cmeis](https://github.com/cmeis) for reporting)
* Action "view" with "clear=true" does not work on some phones ([#220](https://github.com/binwiederhier/ntfy/issues/220), thanks to
  [@cmeis](https://github.com/cmeis) for reporting)
* Do not group foreground service notification with others ([#219](https://github.com/binwiederhier/ntfy/issues/219), thanks to
  [@s-h-a-r-d](https://github.com/s-h-a-r-d) for reporting)

**Additional translations:**

* Czech (thanks to [@waclaw66](https://hosted.weblate.org/user/waclaw66/))
* French (thanks to [@nathanaelhoun](https://hosted.weblate.org/user/nathanaelhoun/))
* Japanese (thanks to [@shak](https://hosted.weblate.org/user/shak/))
* Russian (thanks to [@flamey](https://hosted.weblate.org/user/flamey/) and [@ilya.mikheev.coder](https://hosted.weblate.org/user/ilya.mikheev.coder/))

**Thanks for testing:**

Thanks to [@s-h-a-r-d](https://github.com/s-h-a-r-d) (aka @Shard), [@cmeis](https://github.com/cmeis),
@poblabs, and everyone I forgot for testing.

## ntfy server v1.21.2
Released Apr 24, 2022

In this release, the web app got translation support and was translated into 9 languages already 🇧🇬 🇩🇪 🇺🇸 🌎. 
It also re-adds support for ARMv6, and adds server-side support for Action Buttons. [Action Buttons](https://ntfy.sh/docs/publish/#action-buttons)
is a feature that will be released in the Android app soon. It allows users to add actions to the notifications. 
Limited support is available in the web app.

**Features:**

* Custom notification [action buttons](https://ntfy.sh/docs/publish/#action-buttons) ([#134](https://github.com/binwiederhier/ntfy/issues/134),
  thanks to [@mrherman](https://github.com/mrherman) for reporting)
* Added ARMv6 build ([#200](https://github.com/binwiederhier/ntfy/issues/200), thanks to [@jcrubioa](https://github.com/jcrubioa) for reporting)
* Web app internationalization support 🇧🇬 🇩🇪 🇺🇸 🌎 ([#189](https://github.com/binwiederhier/ntfy/issues/189))

**Bugs:**

* Web app: English language strings fixes, additional descriptions for settings ([#203](https://github.com/binwiederhier/ntfy/issues/203), thanks to [@StoyanDimitrov](https://github.com/StoyanDimitrov))
* Web app: Show error message snackbar when sending test notification fails ([#205](https://github.com/binwiederhier/ntfy/issues/205), thanks to [@cmeis](https://github.com/cmeis))
* Web app: basic URL validation in user management ([#204](https://github.com/binwiederhier/ntfy/issues/204), thanks to [@cmeis](https://github.com/cmeis))
* Disallow "http" GET/HEAD actions with body ([#221](https://github.com/binwiederhier/ntfy/issues/221), thanks to
  [@cmeis](https://github.com/cmeis) for reporting)

**Translations (web app):**

* Bulgarian (thanks to [@StoyanDimitrov](https://github.com/StoyanDimitrov))
* German (thanks to [@cmeis](https://github.com/cmeis))
* Indonesian (thanks to [@linerly](https://hosted.weblate.org/user/linerly/))
* Japanese (thanks to [@shak](https://hosted.weblate.org/user/shak/))
* Norwegian Bokmål (thanks to [@comradekingu](https://github.com/comradekingu))
* Russian (thanks to [@flamey](https://hosted.weblate.org/user/flamey/) and [@ilya.mikheev.coder](https://hosted.weblate.org/user/ilya.mikheev.coder/))
* Spanish (thanks to [@rogeliodh](https://github.com/rogeliodh))
* Turkish (thanks to [@ersen](https://ersen.moe/))

**Integrations:**

[Apprise](https://github.com/caronc/apprise) support was fully released in [v0.9.8.2](https://github.com/caronc/apprise/releases/tag/v0.9.8.2)
of Apprise. Thanks to [@particledecay](https://github.com/particledecay) and [@caronc](https://github.com/caronc) for their fantastic work. 
You can try it yourself like this (detailed usage in the [Apprise wiki](https://github.com/caronc/apprise/wiki/Notify_ntfy)):

```
pip3 install apprise
apprise -b "Hi there" ntfys://mytopic
```

## ntfy Android app v1.11.0
Released Apr 7, 2022

**Features:**

* Download attachments to cache folder ([#181](https://github.com/binwiederhier/ntfy/issues/181))
* Regularly delete attachments for deleted notifications ([#142](https://github.com/binwiederhier/ntfy/issues/142))
* Translations to different languages ([#188](https://github.com/binwiederhier/ntfy/issues/188), thanks to
  [@StoyanDimitrov](https://github.com/StoyanDimitrov) for initiating things)

**Bugs:**

* IllegalStateException: Failed to build unique file ([#177](https://github.com/binwiederhier/ntfy/issues/177), thanks to [@Fallenbagel](https://github.com/Fallenbagel) for reporting)
* SQLiteConstraintException: Crash during UP registration ([#185](https://github.com/binwiederhier/ntfy/issues/185))
* Refresh preferences screen after settings import (#183, thanks to [@cmeis](https://github.com/cmeis) for reporting)
* Add priority strings to strings.xml to make it translatable (#192, thanks to [@StoyanDimitrov](https://github.com/StoyanDimitrov))

**Translations:**

* English language improvements (thanks to [@comradekingu](https://github.com/comradekingu))
* Bulgarian (thanks to [@StoyanDimitrov](https://github.com/StoyanDimitrov))
* Chinese/Simplified (thanks to [@poi](https://hosted.weblate.org/user/poi) and [@PeterCxy](https://hosted.weblate.org/user/PeterCxy))
* Dutch (*incomplete*, thanks to [@diony](https://hosted.weblate.org/user/diony))
* French (thanks to [@Kusoneko](https://kusoneko.moe/) and [@mlcsthor](https://hosted.weblate.org/user/mlcsthor/))
* German (thanks to [@cmeis](https://github.com/cmeis))
* Italian (thanks to [@theTranslator](https://hosted.weblate.org/user/theTranslator/))
* Indonesian (thanks to [@linerly](https://hosted.weblate.org/user/linerly/))
* Norwegian Bokmål (*incomplete*, thanks to [@comradekingu](https://github.com/comradekingu))
* Portuguese/Brazil (thanks to [@LW](https://hosted.weblate.org/user/LW/))
* Spanish (thanks to [@rogeliodh](https://github.com/rogeliodh))
* Turkish (thanks to [@ersen](https://ersen.moe/))

**Thanks:**

* Many thanks to [@cmeis](https://github.com/cmeis), [@Fallenbagel](https://github.com/Fallenbagel), [@Joeharrison94](https://github.com/Joeharrison94),
  and [@rogeliodh](https://github.com/rogeliodh) for input on the new attachment logic, and for testing the release

## ntfy server v1.20.0
Released Apr 6, 2022

**Features:**:

* Added message bar and publish dialog ([#196](https://github.com/binwiederhier/ntfy/issues/196)) 

**Bugs:**

* Added `EXPOSE 80/tcp` to Dockerfile to support auto-discovery in [Traefik](https://traefik.io/) ([#195](https://github.com/binwiederhier/ntfy/issues/195), thanks to [@s-h-a-r-d](https://github.com/s-h-a-r-d))

**Documentation:**

* Added docker-compose example to [install instructions](install.md#docker) ([#194](https://github.com/binwiederhier/ntfy/pull/194), thanks to [@s-h-a-r-d](https://github.com/s-h-a-r-d))

**Integrations:**

* [Apprise](https://github.com/caronc/apprise) has added integration into ntfy ([#99](https://github.com/binwiederhier/ntfy/issues/99), [apprise#524](https://github.com/caronc/apprise/pull/524),
  thanks to [@particledecay](https://github.com/particledecay) and [@caronc](https://github.com/caronc) for their fantastic work)

## ntfy server v1.19.0
Released Mar 30, 2022

**Bugs:**

* Do not pack binary with `upx` for armv7/arm64 due to `illegal instruction` errors ([#191](https://github.com/binwiederhier/ntfy/issues/191), thanks to [@iexos](https://github.com/iexos))
* Do not allow comma in topic name in publish via GET endpoint (no ticket)
* Add "Access-Control-Allow-Origin: *" for attachments (no ticket, thanks to @FrameXX)
* Make pruning run again in web app ([#186](https://github.com/binwiederhier/ntfy/issues/186))
* Added missing params `delay` and `email` to publish as JSON body (no ticket)

**Documentation:**

* Improved [e-mail publishing](config.md#e-mail-publishing) documentation

## ntfy server v1.18.1
Released Mar 21, 2022   
_This release ships no features or bug fixes. It's merely a documentation update._

**Documentation:**

* Overhaul of [developer documentation](https://ntfy.sh/docs/develop/)
* PowerShell examples for [publish documentation](https://ntfy.sh/docs/publish/) ([#138](https://github.com/binwiederhier/ntfy/issues/138), thanks to [@Joeharrison94](https://github.com/Joeharrison94))
* Additional examples for [NodeRED, Gatus, Sonarr, Radarr, ...](https://ntfy.sh/docs/examples/) (thanks to [@nickexyz](https://github.com/nickexyz))
* Fixes in developer instructions (thanks to [@Fallenbagel](https://github.com/Fallenbagel) for reporting)

## ntfy Android app v1.10.0
Released Mar 21, 2022

**Features:**

* Support for UnifiedPush 2.0 specification (bytes messages, [#130](https://github.com/binwiederhier/ntfy/issues/130))
* Export/import settings and subscriptions ([#115](https://github.com/binwiederhier/ntfy/issues/115), thanks [@cmeis](https://github.com/cmeis) for reporting)
* Open "Click" link when tapping notification ([#110](https://github.com/binwiederhier/ntfy/issues/110), thanks [@cmeis](https://github.com/cmeis) for reporting)
* JSON stream deprecation banner ([#164](https://github.com/binwiederhier/ntfy/issues/164))

**Bug fixes:**

* Display locale-specific times, with AM/PM or 24h format ([#140](https://github.com/binwiederhier/ntfy/issues/140), thanks [@hl2guide](https://github.com/hl2guide) for reporting)

## ntfy server v1.18.0
Released Mar 16, 2022

**Features:**

* [Publish messages as JSON](https://ntfy.sh/docs/publish/#publish-as-json) ([#133](https://github.com/binwiederhier/ntfy/issues/133), 
  thanks [@cmeis](https://github.com/cmeis) for reporting, thanks to [@Joeharrison94](https://github.com/Joeharrison94) and 
  [@Fallenbagel](https://github.com/Fallenbagel) for testing)

**Bug fixes:**

* rpm: do not overwrite server.yaml on package upgrade ([#166](https://github.com/binwiederhier/ntfy/issues/166), thanks [@waclaw66](https://github.com/waclaw66) for reporting)
* Typo in [ntfy.sh/announcements](https://ntfy.sh/announcements) topic ([#170](https://github.com/binwiederhier/ntfy/pull/170), thanks to [@sandebert](https://github.com/sandebert))
* Readme image URL fixes ([#156](https://github.com/binwiederhier/ntfy/pull/156), thanks to [@ChaseCares](https://github.com/ChaseCares))

**Deprecations:**

* Removed the ability to run server as `ntfy` (as opposed to `ntfy serve`) as per [deprecation](deprecations.md)

## ntfy server v1.17.1
Released Mar 12, 2022

**Bug fixes:**

* Replace `crypto.subtle` with `hashCode` to errors with Brave/FF-Windows (#157, thanks for reporting @arminus)

## ntfy server v1.17.0
Released Mar 11, 2022

**Features & bug fixes:**

* Replace [web app](https://ntfy.sh/app) with a React/MUI-based web app from the 21st century (#111)
* Web UI broken with auth (#132, thanks for reporting @arminus)
* Send static web resources as `Content-Encoding: gzip`, i.e. docs and web app (no ticket)
* Add support for auth via `?auth=...` query param, used by WebSocket in web app (no ticket) 

## ntfy server v1.16.0
Released Feb 27, 2022

**Features & Bug fixes:**

* Add [auth support](https://ntfy.sh/docs/subscribe/cli/#authentication) for subscribing with CLI (#147/#148, thanks @lrabane)
* Add support for [?since=<id>](https://ntfy.sh/docs/subscribe/api/#fetch-cached-messages) (#151, thanks for reporting @nachotp)

**Documentation:**

* Add [watchtower/shoutrr examples](https://ntfy.sh/docs/examples/#watchtower-notifications-shoutrrr) (#150, thanks @rogeliodh)
* Add [release notes](https://ntfy.sh/docs/releases/)

**Technical notes:**

* As of this release, message IDs will be 12 characters long (as opposed to 10 characters). This is to be able to 
  distinguish them from Unix timestamps for #151.

## ntfy Android app v1.9.1
Released Feb 16, 2022

**Features:**

* Share to topic feature (#131, thanks u/emptymatrix for reporting)
* Ability to pick a default server (#127, thanks to @poblabs for reporting and testing)
* Automatically delete notifications (#71, thanks @arjan-s for reporting)
* Dark theme: Improvements around style and contrast (#119, thanks @kzshantonu for reporting)

**Bug fixes:**

* Do not attempt to download attachments if they are already expired (#135)
* Fixed crash in AddFragment as seen per stack trace in Play Console (no ticket)

**Other thanks:**

* Thanks to @rogeliodh, @cmeis and @poblabs for testing

## ntfy server v1.15.0
Released Feb 14, 2022

**Features & bug fixes:**

* Compress binaries with `upx` (#137)
* Add `visitor-request-limit-exempt-hosts` to exempt friendly hosts from rate limits (#144)
* Double default requests per second limit from 1 per 10s to 1 per 5s (no ticket)
* Convert `\n` to new line for `X-Message` header as prep for sharing feature (see #136)
* Reduce bcrypt cost to 10 to make auth timing more reasonable on slow servers (no ticket)
* Docs update to include [public test topics](https://ntfy.sh/docs/publish/#public-topics) (no ticket)

## ntfy server v1.14.1
Released Feb 9, 2022

**Bug fixes:**

* Fix ARMv8 Docker build (#113, thanks to @djmaze)
* No other significant changes

## ntfy Android app v1.8.1
Released Feb 6, 2022

**Features:**

* Support [auth / access control](https://ntfy.sh/docs/config/#access-control) (#19, thanks to @cmeis, @drsprite/@poblabs, 
  @gedw99, @karmanyaahm, @Mek101, @gc-ss, @julianfoad, @nmoseman, Jakob, PeterCxy, Techlosopher)
* Export/upload log now allows censored/uncensored logs (no ticket)
* Removed wake lock (except for notification dispatching, no ticket)
* Swipe to remove notifications (#117)

**Bug fixes:**

* Fix download issues on SDK 29 "Movement not allowed" (#116, thanks Jakob)
* Fix for Android 12 crashes (#124, thanks @eskilop)
* Fix WebSocket retry logic bug with multiple servers (no ticket)
* Fix race in refresh logic leading to duplicate connections (no ticket)
* Fix scrolling issue in subscribe to topic dialog (#131, thanks @arminus)
* Fix base URL text field color in dark mode, and size with large fonts (no ticket)
* Fix action bar color in dark mode (make black, no ticket)

**Notes:**

* Foundational work for per-subscription settings

## ntfy server v1.14.0
Released Feb 3, 2022

**Features**:

* Server-side for [authentication & authorization](https://ntfy.sh/docs/config/#access-control) (#19, thanks for testing @cmeis, and for input from @gedw99, @karmanyaahm, @Mek101, @gc-ss, @julianfoad, @nmoseman, Jakob, PeterCxy, Techlosopher)
* Support `NTFY_TOPIC` env variable in `ntfy publish` (#103)

**Bug fixes**:

* Binary UnifiedPush messages should not be converted to attachments (part 1, #101)

**Docs**:

* Clarification regarding attachments (#118, thanks @xnumad)

## ntfy Android app v1.7.1
Released Jan 21, 2022

**New features:**

* Battery improvements: wakelock disabled by default (#76)
* Dark mode: Allow changing app appearance (#102)
* Report logs: Copy/export logs to help troubleshooting (#94)
* WebSockets (experimental): Use WebSockets to subscribe to topics (#96, #100, #97)
* Show battery optimization banner (#105)

**Bug fixes:**

* (Partial) support for binary UnifiedPush messages (#101)

**Notes:**

* The foreground wakelock is now disabled by default
* The service restarter is now scheduled every 3h instead of every 6h

## ntfy server v1.13.0
Released Jan 16, 2022

**Features:**

* [Websockets](https://ntfy.sh/docs/subscribe/api/#websockets) endpoint
* Listen on Unix socket, see [config option](https://ntfy.sh/docs/config/#config-options) `listen-unix`

## ntfy Android app v1.6.0
Released Jan 14, 2022

**New features:**

* Attachments: Send files to the phone (#25, #15)
* Click action: Add a click action URL to notifications (#85)
* Battery optimization: Allow disabling persistent wake-lock (#76, thanks @MatMaul)
* Recognize imported user CA certificate for self-hosted servers (#87, thanks @keith24)
* Remove mentions of "instant delivery" from F-Droid to make it less confusing (no ticket)

**Bug fixes:**

* Subscription "muted until" was not always respected (#90)
* Fix two stack traces reported by Play console vitals (no ticket)
* Truncate FCM messages >4,000 bytes, prefer instant messages (#84)

## ntfy server v1.12.1
Released Jan 14, 2022

**Bug fixes:**

* Fix security issue with attachment peaking (#93)

## ntfy server v1.12.0
Released Jan 13, 2022

**Features:**

* [Attachments](https://ntfy.sh/docs/publish/#attachments) (#25, #15)
* [Click action](https://ntfy.sh/docs/publish/#click-action) (#85)
* Increase FCM priority for high/max priority messages (#70)

**Bug fixes:**

* Make postinst script work properly for rpm-based systems (#83, thanks @cmeis)
* Truncate FCM messages longer than 4000 bytes (#84)
* Fix `listen-https` port (no ticket)

## ntfy Android app v1.5.2
Released Jan 3, 2022

**New features:**

* Allow using ntfy as UnifiedPush distributor (#9)
* Support for longer message up to 4096 bytes (#77)
* Minimum priority: show notifications only if priority X or higher (#79)
* Allowing disabling broadcasts in global settings (#80)

**Bug fixes:**

* Allow int/long extras for SEND_MESSAGE intent (#57)
* Various battery improvement fixes (#76)

## ntfy server v1.11.2
Released Jan 1, 2022

**Features & bug fixes:**

* Increase message limit to 4096 bytes (4k) #77
* Docs for [UnifiedPush](https://unifiedpush.org) #9
* Increase keepalive interval to 55s #76
* Increase Firebase keepalive to 3 hours #76

## ntfy server v1.10.0
Released Dec 28, 2021

**Features & bug fixes:**

* [Publish messages via e-mail](ntfy.sh/docs/publish/#e-mail-publishing) #66
* Server-side work to support [unifiedpush.org](https://unifiedpush.org) #64
* Fixing the Santa bug #65

## Older releases
For older releases, check out the GitHub releases pages for the [ntfy server](https://github.com/binwiederhier/ntfy/releases)
and the [ntfy Android app](https://github.com/binwiederhier/ntfy-android/releases).<|MERGE_RESOLUTION|>--- conflicted
+++ resolved
@@ -21,6 +21,10 @@
 
 ## ntfy server v1.24.0 (UNRELEASED)
 
+**Features:**
+
+* Regularly send Firebase keepalive messages to ~poll topic to support self-hosted servers (no ticket)
+
 **Bugs:**
 
 * Support emails without `Content-Type` ([#265](https://github.com/binwiederhier/ntfy/issues/265), thanks to [@dmbonsall](https://github.com/dmbonsall))
@@ -36,21 +40,14 @@
 
 The app is now available in the [App Store](https://apps.apple.com/us/app/ntfy/id1625396347).
 
-<<<<<<< HEAD
 **Tickets:**
-=======
-**Features:**
-
-* Regularly send Firebase keepalive messages to ~poll topic to support self-hosted servers (no ticket)
-
-**Bugs:**
->>>>>>> ff202a04
 
 * iOS app ([#4](https://github.com/binwiederhier/ntfy/issues/4), see also: [TestFlight summary](https://github.com/binwiederhier/ntfy/issues/4#issuecomment-1133767150))
 
-**Thanks:**   
-Thank you to all the testers who tried out the app. You guys gave me the confidence that it's ready to release (albeit with
-some known issues which will be addressed in follow-up releases).
+**Thanks:**
+
+* Thank you to all the testers who tried out the app. You guys gave me the confidence that it's ready to release (albeit with
+  some known issues which will be addressed in follow-up releases).
 
 ## ntfy server v1.23.0
 Released May 21, 2022
