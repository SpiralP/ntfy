package server

import (
	"bytes"
	"context"
	"crypto/sha256"
	"embed"
	"encoding/base64"
	"encoding/json"
	"errors"
	"fmt"
	"io"
	"net"
	"net/http"
	"net/netip"
	"net/url"
	"os"
	"path"
	"path/filepath"
	"regexp"
	"sort"
	"strconv"
	"strings"
	"sync"
	"time"
	"unicode/utf8"

	"heckel.io/ntfy/log"

	"github.com/emersion/go-smtp"
	"github.com/gorilla/websocket"
	"golang.org/x/sync/errgroup"
	"heckel.io/ntfy/auth"
	"heckel.io/ntfy/util"
)

/*
	TODO
		use token auth in "SubscribeDialog"
		upload files based on user limit
		publishXHR + poll should pick current user, not from userManager
		expire tokens
		auto-refresh tokens from UI
		reserve topics
		handle invalid session token
		purge accounts that were not logged into in X
		sync subscription display name
		reset daily limits for users
		store users
		Pages:
		- Home
		- Password reset
		- Pricing
		- change email
		-
		Polishing:
			aria-label for everything


*/

// Server is the main server, providing the UI and API for ntfy
type Server struct {
	config            *Config
	httpServer        *http.Server
	httpsServer       *http.Server
	unixListener      net.Listener
	smtpServer        *smtp.Server
	smtpServerBackend *smtpBackend
	smtpSender        mailer
	topics            map[string]*topic
	visitors          map[string]*visitor // ip:<ip> or user:<user>
	firebaseClient    *firebaseClient
	messages          int64
	auth              auth.Manager
	messageCache      *messageCache
	fileCache         *fileCache
	closeChan         chan bool
	mu                sync.Mutex
}

// handleFunc extends the normal http.HandlerFunc to be able to easily return errors
type handleFunc func(http.ResponseWriter, *http.Request, *visitor) error

var (
	// If changed, don't forget to update Android App and auth_sqlite.go
	topicRegex             = regexp.MustCompile(`^[-_A-Za-z0-9]{1,64}$`)               // No /!
	topicPathRegex         = regexp.MustCompile(`^/[-_A-Za-z0-9]{1,64}$`)              // Regex must match JS & Android app!
	externalTopicPathRegex = regexp.MustCompile(`^/[^/]+\.[^/]+/[-_A-Za-z0-9]{1,64}$`) // Extended topic path, for web-app, e.g. /example.com/mytopic
	jsonPathRegex          = regexp.MustCompile(`^/[-_A-Za-z0-9]{1,64}(,[-_A-Za-z0-9]{1,64})*/json$`)
	ssePathRegex           = regexp.MustCompile(`^/[-_A-Za-z0-9]{1,64}(,[-_A-Za-z0-9]{1,64})*/sse$`)
	rawPathRegex           = regexp.MustCompile(`^/[-_A-Za-z0-9]{1,64}(,[-_A-Za-z0-9]{1,64})*/raw$`)
	wsPathRegex            = regexp.MustCompile(`^/[-_A-Za-z0-9]{1,64}(,[-_A-Za-z0-9]{1,64})*/ws$`)
	authPathRegex          = regexp.MustCompile(`^/[-_A-Za-z0-9]{1,64}(,[-_A-Za-z0-9]{1,64})*/auth$`)
	publishPathRegex       = regexp.MustCompile(`^/[-_A-Za-z0-9]{1,64}/(publish|send|trigger)$`)

<<<<<<< HEAD
	webConfigPath                  = "/config.js"
	accountPath                    = "/v1/account"
	accountTokenPath               = "/v1/account/token"
	accountPasswordPath            = "/v1/account/password"
	accountSettingsPath            = "/v1/account/settings"
	accountSubscriptionPath        = "/v1/account/subscription"
	accountSubscriptionSingleRegex = regexp.MustCompile(`^/v1/account/subscription/([-_A-Za-z0-9]{16})$`)
	matrixPushPath                 = "/_matrix/push/v1/notify"
	staticRegex                    = regexp.MustCompile(`^/static/.+`)
	docsRegex                      = regexp.MustCompile(`^/docs(|/.*)$`)
	fileRegex                      = regexp.MustCompile(`^/file/([-_A-Za-z0-9]{1,64})(?:\.[A-Za-z0-9]{1,16})?$`)
	disallowedTopics               = []string{"docs", "static", "file", "app", "account", "settings", "pricing", "signup", "login", "reset-password"} // If updated, also update in Android and web app
	urlRegex                       = regexp.MustCompile(`^https?://`)
=======
	healthPath       = "/v1/health"
	webConfigPath    = "/config.js"
	userStatsPath    = "/user/stats"
	matrixPushPath   = "/_matrix/push/v1/notify"
	staticRegex      = regexp.MustCompile(`^/static/.+`)
	docsRegex        = regexp.MustCompile(`^/docs(|/.*)$`)
	fileRegex        = regexp.MustCompile(`^/file/([-_A-Za-z0-9]{1,64})(?:\.[A-Za-z0-9]{1,16})?$`)
	disallowedTopics = []string{"docs", "static", "file", "app", "settings"} // If updated, also update in Android app
	urlRegex         = regexp.MustCompile(`^https?://`)
>>>>>>> dd282963

	//go:embed site
	webFs        embed.FS
	webFsCached  = &util.CachingEmbedFS{ModTime: time.Now(), FS: webFs}
	webSiteDir   = "/site"
	webHomeIndex = "/home.html" // Landing page, only if "web-root: home"
	webAppIndex  = "/app.html"  // React app

	//go:embed docs
	docsStaticFs     embed.FS
	docsStaticCached = &util.CachingEmbedFS{ModTime: time.Now(), FS: docsStaticFs}
)

const (
	firebaseControlTopic     = "~control"                // See Android if changed
	firebasePollTopic        = "~poll"                   // See iOS if changed
	emptyMessageBody         = "triggered"               // Used if message body is empty
	newMessageBody           = "New message"             // Used in poll requests as generic message
	defaultAttachmentMessage = "You received a file: %s" // Used if message body is empty, and there is an attachment
	encodingBase64           = "base64"
)

// WebSocket constants
const (
	wsWriteWait  = 2 * time.Second
	wsBufferSize = 1024
	wsReadLimit  = 64 // We only ever receive PINGs
	wsPongWait   = 15 * time.Second
)

// New instantiates a new Server. It creates the cache and adds a Firebase
// subscriber (if configured).
func New(conf *Config) (*Server, error) {
	var mailer mailer
	if conf.SMTPSenderAddr != "" {
		mailer = &smtpSender{config: conf}
	}
	messageCache, err := createMessageCache(conf)
	if err != nil {
		return nil, err
	}
	topics, err := messageCache.Topics()
	if err != nil {
		return nil, err
	}
	var fileCache *fileCache
	if conf.AttachmentCacheDir != "" {
		fileCache, err = newFileCache(conf.AttachmentCacheDir, conf.AttachmentTotalSizeLimit)
		if err != nil {
			return nil, err
		}
	}
	var auther auth.Manager
	if conf.AuthFile != "" {
		auther, err = auth.NewSQLiteAuthManager(conf.AuthFile, conf.AuthDefaultRead, conf.AuthDefaultWrite)
		if err != nil {
			return nil, err
		}
	}
	var firebaseClient *firebaseClient
	if conf.FirebaseKeyFile != "" {
		sender, err := newFirebaseSender(conf.FirebaseKeyFile)
		if err != nil {
			return nil, err
		}
		firebaseClient = newFirebaseClient(sender, auther)
	}
	return &Server{
		config:         conf,
		messageCache:   messageCache,
		fileCache:      fileCache,
		firebaseClient: firebaseClient,
		smtpSender:     mailer,
		topics:         topics,
		auth:           auther,
		visitors:       make(map[string]*visitor),
	}, nil
}

func createMessageCache(conf *Config) (*messageCache, error) {
	if conf.CacheDuration == 0 {
		return newNopCache()
	} else if conf.CacheFile != "" {
		return newSqliteCache(conf.CacheFile, conf.CacheStartupQueries, conf.CacheBatchSize, conf.CacheBatchTimeout, false)
	}
	return newMemCache()
}

// Run executes the main server. It listens on HTTP (+ HTTPS, if configured), and starts
// a manager go routine to print stats and prune messages.
func (s *Server) Run() error {
	var listenStr string
	if s.config.ListenHTTP != "" {
		listenStr += fmt.Sprintf(" %s[http]", s.config.ListenHTTP)
	}
	if s.config.ListenHTTPS != "" {
		listenStr += fmt.Sprintf(" %s[https]", s.config.ListenHTTPS)
	}
	if s.config.ListenUnix != "" {
		listenStr += fmt.Sprintf(" %s[unix]", s.config.ListenUnix)
	}
	if s.config.SMTPServerListen != "" {
		listenStr += fmt.Sprintf(" %s[smtp]", s.config.SMTPServerListen)
	}
	log.Info("Listening on%s, ntfy %s, log level is %s", listenStr, s.config.Version, log.CurrentLevel().String())
	mux := http.NewServeMux()
	mux.HandleFunc("/", s.handle)
	errChan := make(chan error)
	s.mu.Lock()
	s.closeChan = make(chan bool)
	if s.config.ListenHTTP != "" {
		s.httpServer = &http.Server{Addr: s.config.ListenHTTP, Handler: mux}
		go func() {
			errChan <- s.httpServer.ListenAndServe()
		}()
	}
	if s.config.ListenHTTPS != "" {
		s.httpsServer = &http.Server{Addr: s.config.ListenHTTPS, Handler: mux}
		go func() {
			errChan <- s.httpsServer.ListenAndServeTLS(s.config.CertFile, s.config.KeyFile)
		}()
	}
	if s.config.ListenUnix != "" {
		go func() {
			var err error
			s.mu.Lock()
			os.Remove(s.config.ListenUnix)
			s.unixListener, err = net.Listen("unix", s.config.ListenUnix)
			if err != nil {
				s.mu.Unlock()
				errChan <- err
				return
			}
			defer s.unixListener.Close()
			if s.config.ListenUnixMode > 0 {
				if err := os.Chmod(s.config.ListenUnix, s.config.ListenUnixMode); err != nil {
					s.mu.Unlock()
					errChan <- err
					return
				}
			}
			s.mu.Unlock()
			httpServer := &http.Server{Handler: mux}
			errChan <- httpServer.Serve(s.unixListener)
		}()
	}
	if s.config.SMTPServerListen != "" {
		go func() {
			errChan <- s.runSMTPServer()
		}()
	}
	s.mu.Unlock()
	go s.runManager()
	go s.runDelayedSender()
	go s.runFirebaseKeepaliver()

	return <-errChan
}

// Stop stops HTTP (+HTTPS) server and all managers
func (s *Server) Stop() {
	s.mu.Lock()
	defer s.mu.Unlock()
	if s.httpServer != nil {
		s.httpServer.Close()
	}
	if s.httpsServer != nil {
		s.httpsServer.Close()
	}
	if s.unixListener != nil {
		s.unixListener.Close()
	}
	if s.smtpServer != nil {
		s.smtpServer.Close()
	}
	close(s.closeChan)
}

func (s *Server) handle(w http.ResponseWriter, r *http.Request) {
	v, err := s.visitor(r) // Note: Always returns v, even when error is returned
	if err == nil {
		log.Debug("%s Dispatching request", logHTTPPrefix(v, r))
		if log.IsTrace() {
			log.Trace("%s Entire request (headers and body):\n%s", logHTTPPrefix(v, r), renderHTTPRequest(r))
		}
		err = s.handleInternal(w, r, v)
	}
	if err != nil {
		if websocket.IsWebSocketUpgrade(r) {
			isNormalError := strings.Contains(err.Error(), "i/o timeout")
			if isNormalError {
				log.Debug("%s WebSocket error (this error is okay, it happens a lot): %s", logHTTPPrefix(v, r), err.Error())
			} else {
				log.Info("%s WebSocket error: %s", logHTTPPrefix(v, r), err.Error())
			}
			return // Do not attempt to write to upgraded connection
		}
		if matrixErr, ok := err.(*errMatrix); ok {
			writeMatrixError(w, r, v, matrixErr)
			return
		}
		httpErr, ok := err.(*errHTTP)
		if !ok {
			httpErr = errHTTPInternalError
		}
		isNormalError := httpErr.HTTPCode == http.StatusNotFound || httpErr.HTTPCode == http.StatusBadRequest
		if isNormalError {
			log.Debug("%s Connection closed with HTTP %d (ntfy error %d): %s", logHTTPPrefix(v, r), httpErr.HTTPCode, httpErr.Code, err.Error())
		} else {
			log.Info("%s Connection closed with HTTP %d (ntfy error %d): %s", logHTTPPrefix(v, r), httpErr.HTTPCode, httpErr.Code, err.Error())
		}
		w.Header().Set("Content-Type", "application/json")
		w.Header().Set("Access-Control-Allow-Origin", "*") // CORS, allow cross-origin requests
		w.WriteHeader(httpErr.HTTPCode)
		io.WriteString(w, httpErr.JSON()+"\n")
	}
}

func (s *Server) handleInternal(w http.ResponseWriter, r *http.Request, v *visitor) error {
	if r.Method == http.MethodGet && r.URL.Path == "/" {
		return s.ensureWebEnabled(s.handleHome)(w, r, v)
	} else if r.Method == http.MethodHead && r.URL.Path == "/" {
		return s.ensureWebEnabled(s.handleEmpty)(w, r, v)
	} else if r.Method == http.MethodGet && r.URL.Path == healthPath {
		return s.handleHealth(w, r, v)
	} else if r.Method == http.MethodGet && r.URL.Path == webConfigPath {
		return s.ensureWebEnabled(s.handleWebConfig)(w, r, v)
	} else if r.Method == http.MethodPost && r.URL.Path == accountPath {
		return s.handleAccountCreate(w, r, v)
	} else if r.Method == http.MethodGet && r.URL.Path == accountPath {
		return s.handleAccountGet(w, r, v)
	} else if r.Method == http.MethodDelete && r.URL.Path == accountPath {
		return s.handleAccountDelete(w, r, v)
	} else if r.Method == http.MethodPost && r.URL.Path == accountPasswordPath {
		return s.handleAccountPasswordChange(w, r, v)
	} else if r.Method == http.MethodGet && r.URL.Path == accountTokenPath {
		return s.handleAccountTokenGet(w, r, v)
	} else if r.Method == http.MethodDelete && r.URL.Path == accountTokenPath {
		return s.handleAccountTokenDelete(w, r, v)
	} else if r.Method == http.MethodPost && r.URL.Path == accountSettingsPath {
		return s.handleAccountSettingsChange(w, r, v)
	} else if r.Method == http.MethodPost && r.URL.Path == accountSubscriptionPath {
		return s.handleAccountSubscriptionAdd(w, r, v)
	} else if r.Method == http.MethodDelete && accountSubscriptionSingleRegex.MatchString(r.URL.Path) {
		return s.handleAccountSubscriptionDelete(w, r, v)
	} else if r.Method == http.MethodGet && r.URL.Path == matrixPushPath {
		return s.handleMatrixDiscovery(w)
	} else if r.Method == http.MethodGet && staticRegex.MatchString(r.URL.Path) {
		return s.ensureWebEnabled(s.handleStatic)(w, r, v)
	} else if r.Method == http.MethodGet && docsRegex.MatchString(r.URL.Path) {
		return s.ensureWebEnabled(s.handleDocs)(w, r, v)
	} else if (r.Method == http.MethodGet || r.Method == http.MethodHead) && fileRegex.MatchString(r.URL.Path) && s.config.AttachmentCacheDir != "" {
		return s.limitRequests(s.handleFile)(w, r, v)
	} else if r.Method == http.MethodOptions {
		return s.ensureWebEnabled(s.handleOptions)(w, r, v)
	} else if (r.Method == http.MethodPut || r.Method == http.MethodPost) && r.URL.Path == "/" {
		return s.limitRequests(s.transformBodyJSON(s.authorizeTopicWrite(s.handlePublish)))(w, r, v)
	} else if r.Method == http.MethodPost && r.URL.Path == matrixPushPath {
		return s.limitRequests(s.transformMatrixJSON(s.authorizeTopicWrite(s.handlePublishMatrix)))(w, r, v)
	} else if (r.Method == http.MethodPut || r.Method == http.MethodPost) && topicPathRegex.MatchString(r.URL.Path) {
		return s.limitRequests(s.authorizeTopicWrite(s.handlePublish))(w, r, v)
	} else if r.Method == http.MethodGet && publishPathRegex.MatchString(r.URL.Path) {
		return s.limitRequests(s.authorizeTopicWrite(s.handlePublish))(w, r, v)
	} else if r.Method == http.MethodGet && jsonPathRegex.MatchString(r.URL.Path) {
		return s.limitRequests(s.authorizeTopicRead(s.handleSubscribeJSON))(w, r, v)
	} else if r.Method == http.MethodGet && ssePathRegex.MatchString(r.URL.Path) {
		return s.limitRequests(s.authorizeTopicRead(s.handleSubscribeSSE))(w, r, v)
	} else if r.Method == http.MethodGet && rawPathRegex.MatchString(r.URL.Path) {
		return s.limitRequests(s.authorizeTopicRead(s.handleSubscribeRaw))(w, r, v)
	} else if r.Method == http.MethodGet && wsPathRegex.MatchString(r.URL.Path) {
		return s.limitRequests(s.authorizeTopicRead(s.handleSubscribeWS))(w, r, v)
	} else if r.Method == http.MethodGet && authPathRegex.MatchString(r.URL.Path) {
		return s.limitRequests(s.authorizeTopicRead(s.handleTopicAuth))(w, r, v)
	} else if r.Method == http.MethodGet && (topicPathRegex.MatchString(r.URL.Path) || externalTopicPathRegex.MatchString(r.URL.Path)) {
		return s.ensureWebEnabled(s.handleTopic)(w, r, v)
	}
	return errHTTPNotFound
}

func (s *Server) handleHome(w http.ResponseWriter, r *http.Request, v *visitor) error {
	if s.config.WebRootIsApp {
		r.URL.Path = webAppIndex
	} else {
		r.URL.Path = webHomeIndex
	}
	return s.handleStatic(w, r, v)
}

func (s *Server) handleTopic(w http.ResponseWriter, r *http.Request, v *visitor) error {
	unifiedpush := readBoolParam(r, false, "x-unifiedpush", "unifiedpush", "up") // see PUT/POST too!
	if unifiedpush {
		w.Header().Set("Content-Type", "application/json")
		w.Header().Set("Access-Control-Allow-Origin", "*") // CORS, allow cross-origin requests
		_, err := io.WriteString(w, `{"unifiedpush":{"version":1}}`+"\n")
		return err
	}
	r.URL.Path = webAppIndex
	return s.handleStatic(w, r, v)
}

func (s *Server) handleEmpty(_ http.ResponseWriter, _ *http.Request, _ *visitor) error {
	return nil
}

func (s *Server) handleTopicAuth(w http.ResponseWriter, _ *http.Request, _ *visitor) error {
	w.Header().Set("Content-Type", "application/json")
	w.Header().Set("Access-Control-Allow-Origin", "*") // CORS, allow cross-origin requests
	_, err := io.WriteString(w, `{"success":true}`+"\n")
	return err
}

func (s *Server) handleHealth(w http.ResponseWriter, _ *http.Request, _ *visitor) error {
	response := &apiHealthResponse{
		Healthy: true,
	}
	w.Header().Set("Content-Type", "text/json")
	w.Header().Set("Access-Control-Allow-Origin", "*") // CORS, allow cross-origin requests
	if err := json.NewEncoder(w).Encode(response); err != nil {
		return err
	}
	return nil
}

func (s *Server) handleWebConfig(w http.ResponseWriter, _ *http.Request, _ *visitor) error {
	appRoot := "/"
	if !s.config.WebRootIsApp {
		appRoot = "/app"
	}
	disallowedTopicsStr := `"` + strings.Join(disallowedTopics, `", "`) + `"`
	w.Header().Set("Content-Type", "text/javascript")
	_, err := io.WriteString(w, fmt.Sprintf(`// Generated server configuration
var config = {
  baseUrl: window.location.origin,
  appRoot: "%s",
  enableLogin: %t,
  enableSignup: %t,
  enableResetPassword: %t,
  disallowedTopics: [%s], 
};`, appRoot, s.config.EnableLogin, s.config.EnableSignup, s.config.EnableResetPassword, disallowedTopicsStr))
	return err
}

func (s *Server) handleStatic(w http.ResponseWriter, r *http.Request, _ *visitor) error {
	r.URL.Path = webSiteDir + r.URL.Path
	util.Gzip(http.FileServer(http.FS(webFsCached))).ServeHTTP(w, r)
	return nil
}

func (s *Server) handleDocs(w http.ResponseWriter, r *http.Request, _ *visitor) error {
	util.Gzip(http.FileServer(http.FS(docsStaticCached))).ServeHTTP(w, r)
	return nil
}

func (s *Server) handleFile(w http.ResponseWriter, r *http.Request, v *visitor) error {
	if s.config.AttachmentCacheDir == "" {
		return errHTTPInternalError
	}
	matches := fileRegex.FindStringSubmatch(r.URL.Path)
	if len(matches) != 2 {
		return errHTTPInternalErrorInvalidFilePath
	}
	messageID := matches[1]
	file := filepath.Join(s.config.AttachmentCacheDir, messageID)
	stat, err := os.Stat(file)
	if err != nil {
		return errHTTPNotFound
	}
	if r.Method == http.MethodGet {
		if err := v.BandwidthLimiter().Allow(stat.Size()); err != nil {
			return errHTTPTooManyRequestsAttachmentBandwidthLimit
		}
	}
	w.Header().Set("Content-Length", fmt.Sprintf("%d", stat.Size()))
	w.Header().Set("Access-Control-Allow-Origin", "*") // CORS, allow cross-origin requests
	if r.Method == http.MethodGet {
		f, err := os.Open(file)
		if err != nil {
			return err
		}
		defer f.Close()
		_, err = io.Copy(util.NewContentTypeWriter(w, r.URL.Path), f)
		return err
	}
	return nil
}

func (s *Server) handleMatrixDiscovery(w http.ResponseWriter) error {
	if s.config.BaseURL == "" {
		return errHTTPInternalErrorMissingBaseURL
	}
	return writeMatrixDiscoveryResponse(w)
}

func (s *Server) handlePublishWithoutResponse(r *http.Request, v *visitor) (*message, error) {
	t, err := s.topicFromPath(r.URL.Path)
	if err != nil {
		return nil, err
	}
	body, err := util.Peek(r.Body, s.config.MessageLimit)
	if err != nil {
		return nil, err
	}
	m := newDefaultMessage(t.ID, "")
	cache, firebase, email, unifiedpush, err := s.parsePublishParams(r, v, m)
	if err != nil {
		return nil, err
	}
	if m.PollID != "" {
		m = newPollRequestMessage(t.ID, m.PollID)
	}
	if v.user != nil {
		m.User = v.user.Name
	}
	if err := s.handlePublishBody(r, v, m, body, unifiedpush); err != nil {
		return nil, err
	}
	if m.Message == "" {
		m.Message = emptyMessageBody
	}
	delayed := m.Time > time.Now().Unix()
	log.Debug("%s Received message: event=%s, user=%s, body=%d byte(s), delayed=%t, firebase=%t, cache=%t, up=%t, email=%s",
		logMessagePrefix(v, m), m.Event, m.User, len(m.Message), delayed, firebase, cache, unifiedpush, email)
	if log.IsTrace() {
		log.Trace("%s Message body: %s", logMessagePrefix(v, m), util.MaybeMarshalJSON(m))
	}
	if !delayed {
		if err := t.Publish(v, m); err != nil {
			return nil, err
		}
		if s.firebaseClient != nil && firebase {
			go s.sendToFirebase(v, m)
		}
		if s.smtpSender != nil && email != "" {
			v.IncrEmails()
			go s.sendEmail(v, m, email)
		}
		if s.config.UpstreamBaseURL != "" {
			go s.forwardPollRequest(v, m)
		}
	} else {
		log.Debug("%s Message delayed, will process later", logMessagePrefix(v, m))
	}
	if cache {
		log.Debug("%s Adding message to cache", logMessagePrefix(v, m))
		if err := s.messageCache.AddMessage(m); err != nil {
			return nil, err
		}
	}
	v.IncrMessages()
	if v.user != nil {
		s.auth.EnqueueUpdateStats(v.user)
	}
	s.mu.Lock()
	s.messages++
	s.mu.Unlock()
	return m, nil
}

func (s *Server) handlePublish(w http.ResponseWriter, r *http.Request, v *visitor) error {
	m, err := s.handlePublishWithoutResponse(r, v)
	if err != nil {
		return err
	}
	w.Header().Set("Content-Type", "application/json")
	w.Header().Set("Access-Control-Allow-Origin", "*") // CORS, allow cross-origin requests
	if err := json.NewEncoder(w).Encode(m); err != nil {
		return err
	}
	return nil
}

func (s *Server) handlePublishMatrix(w http.ResponseWriter, r *http.Request, v *visitor) error {
	_, err := s.handlePublishWithoutResponse(r, v)
	if err != nil {
		return &errMatrix{pushKey: r.Header.Get(matrixPushKeyHeader), err: err}
	}
	return writeMatrixSuccess(w)
}

func (s *Server) sendToFirebase(v *visitor, m *message) {
	log.Debug("%s Publishing to Firebase", logMessagePrefix(v, m))
	if err := s.firebaseClient.Send(v, m); err != nil {
		if err == errFirebaseTemporarilyBanned {
			log.Debug("%s Unable to publish to Firebase: %v", logMessagePrefix(v, m), err.Error())
		} else {
			log.Warn("%s Unable to publish to Firebase: %v", logMessagePrefix(v, m), err.Error())
		}
	}
}

func (s *Server) sendEmail(v *visitor, m *message, email string) {
	log.Debug("%s Sending email to %s", logMessagePrefix(v, m), email)
	if err := s.smtpSender.Send(v, m, email); err != nil {
		log.Warn("%s Unable to send email to %s: %v", logMessagePrefix(v, m), email, err.Error())
	}
}

func (s *Server) forwardPollRequest(v *visitor, m *message) {
	topicURL := fmt.Sprintf("%s/%s", s.config.BaseURL, m.Topic)
	topicHash := fmt.Sprintf("%x", sha256.Sum256([]byte(topicURL)))
	forwardURL := fmt.Sprintf("%s/%s", s.config.UpstreamBaseURL, topicHash)
	log.Debug("%s Publishing poll request to %s", logMessagePrefix(v, m), forwardURL)
	req, err := http.NewRequest("POST", forwardURL, strings.NewReader(""))
	if err != nil {
		log.Warn("%s Unable to publish poll request: %v", logMessagePrefix(v, m), err.Error())
		return
	}
	req.Header.Set("X-Poll-ID", m.ID)
	var httpClient = &http.Client{
		Timeout: time.Second * 10,
	}
	response, err := httpClient.Do(req)
	if err != nil {
		log.Warn("%s Unable to publish poll request: %v", logMessagePrefix(v, m), err.Error())
		return
	} else if response.StatusCode != http.StatusOK {
		log.Warn("%s Unable to publish poll request, unexpected HTTP status: %d", logMessagePrefix(v, m), response.StatusCode)
		return
	}
}

func (s *Server) parsePublishParams(r *http.Request, v *visitor, m *message) (cache bool, firebase bool, email string, unifiedpush bool, err error) {
	cache = readBoolParam(r, true, "x-cache", "cache")
	firebase = readBoolParam(r, true, "x-firebase", "firebase")
	m.Title = readParam(r, "x-title", "title", "t")
	m.Click = readParam(r, "x-click", "click")
	icon := readParam(r, "x-icon", "icon")
	filename := readParam(r, "x-filename", "filename", "file", "f")
	attach := readParam(r, "x-attach", "attach", "a")
	if attach != "" || filename != "" {
		m.Attachment = &attachment{}
	}
	if filename != "" {
		m.Attachment.Name = filename
	}
	if attach != "" {
		if !urlRegex.MatchString(attach) {
			return false, false, "", false, errHTTPBadRequestAttachmentURLInvalid
		}
		m.Attachment.URL = attach
		if m.Attachment.Name == "" {
			u, err := url.Parse(m.Attachment.URL)
			if err == nil {
				m.Attachment.Name = path.Base(u.Path)
				if m.Attachment.Name == "." || m.Attachment.Name == "/" {
					m.Attachment.Name = ""
				}
			}
		}
		if m.Attachment.Name == "" {
			m.Attachment.Name = "attachment"
		}
	}
	if icon != "" {
		if !urlRegex.MatchString(icon) {
			return false, false, "", false, errHTTPBadRequestIconURLInvalid
		}
		m.Icon = icon
	}
	email = readParam(r, "x-email", "x-e-mail", "email", "e-mail", "mail", "e")
	if email != "" {
		if err := v.EmailAllowed(); err != nil {
			return false, false, "", false, errHTTPTooManyRequestsLimitEmails
		}
	}
	if s.smtpSender == nil && email != "" {
		return false, false, "", false, errHTTPBadRequestEmailDisabled
	}
	messageStr := strings.ReplaceAll(readParam(r, "x-message", "message", "m"), "\\n", "\n")
	if messageStr != "" {
		m.Message = messageStr
	}
	m.Priority, err = util.ParsePriority(readParam(r, "x-priority", "priority", "prio", "p"))
	if err != nil {
		return false, false, "", false, errHTTPBadRequestPriorityInvalid
	}
	tagsStr := readParam(r, "x-tags", "tags", "tag", "ta")
	if tagsStr != "" {
		m.Tags = make([]string, 0)
		for _, s := range util.SplitNoEmpty(tagsStr, ",") {
			m.Tags = append(m.Tags, strings.TrimSpace(s))
		}
	}
	delayStr := readParam(r, "x-delay", "delay", "x-at", "at", "x-in", "in")
	if delayStr != "" {
		if !cache {
			return false, false, "", false, errHTTPBadRequestDelayNoCache
		}
		if email != "" {
			return false, false, "", false, errHTTPBadRequestDelayNoEmail // we cannot store the email address (yet)
		}
		delay, err := util.ParseFutureTime(delayStr, time.Now())
		if err != nil {
			return false, false, "", false, errHTTPBadRequestDelayCannotParse
		} else if delay.Unix() < time.Now().Add(s.config.MinDelay).Unix() {
			return false, false, "", false, errHTTPBadRequestDelayTooSmall
		} else if delay.Unix() > time.Now().Add(s.config.MaxDelay).Unix() {
			return false, false, "", false, errHTTPBadRequestDelayTooLarge
		}
		m.Time = delay.Unix()
		m.Sender = v.ip // Important for rate limiting
	}
	actionsStr := readParam(r, "x-actions", "actions", "action")
	if actionsStr != "" {
		m.Actions, err = parseActions(actionsStr)
		if err != nil {
			return false, false, "", false, wrapErrHTTP(errHTTPBadRequestActionsInvalid, err.Error())
		}
	}
	unifiedpush = readBoolParam(r, false, "x-unifiedpush", "unifiedpush", "up") // see GET too!
	if unifiedpush {
		firebase = false
		unifiedpush = true
	}
	m.PollID = readParam(r, "x-poll-id", "poll-id")
	if m.PollID != "" {
		unifiedpush = false
		cache = false
		email = ""
	}
	return cache, firebase, email, unifiedpush, nil
}

// handlePublishBody consumes the PUT/POST body and decides whether the body is an attachment or the message.
//
//  1. curl -X POST -H "Poll: 1234" ntfy.sh/...
//     If a message is flagged as poll request, the body does not matter and is discarded
//  2. curl -T somebinarydata.bin "ntfy.sh/mytopic?up=1"
//     If body is binary, encode as base64, if not do not encode
//  3. curl -H "Attach: http://example.com/file.jpg" ntfy.sh/mytopic
//     Body must be a message, because we attached an external URL
//  4. curl -T short.txt -H "Filename: short.txt" ntfy.sh/mytopic
//     Body must be attachment, because we passed a filename
//  5. curl -T file.txt ntfy.sh/mytopic
//     If file.txt is <= 4096 (message limit) and valid UTF-8, treat it as a message
//  6. curl -T file.txt ntfy.sh/mytopic
//     If file.txt is > message limit, treat it as an attachment
func (s *Server) handlePublishBody(r *http.Request, v *visitor, m *message, body *util.PeekedReadCloser, unifiedpush bool) error {
	if m.Event == pollRequestEvent { // Case 1
		return s.handleBodyDiscard(body)
	} else if unifiedpush {
		return s.handleBodyAsMessageAutoDetect(m, body) // Case 2
	} else if m.Attachment != nil && m.Attachment.URL != "" {
		return s.handleBodyAsTextMessage(m, body) // Case 3
	} else if m.Attachment != nil && m.Attachment.Name != "" {
		return s.handleBodyAsAttachment(r, v, m, body) // Case 4
	} else if !body.LimitReached && utf8.Valid(body.PeekedBytes) {
		return s.handleBodyAsTextMessage(m, body) // Case 5
	}
	return s.handleBodyAsAttachment(r, v, m, body) // Case 6
}

func (s *Server) handleBodyDiscard(body *util.PeekedReadCloser) error {
	_, err := io.Copy(io.Discard, body)
	_ = body.Close()
	return err
}

func (s *Server) handleBodyAsMessageAutoDetect(m *message, body *util.PeekedReadCloser) error {
	if utf8.Valid(body.PeekedBytes) {
		m.Message = string(body.PeekedBytes) // Do not trim
	} else {
		m.Message = base64.StdEncoding.EncodeToString(body.PeekedBytes)
		m.Encoding = encodingBase64
	}
	return nil
}

func (s *Server) handleBodyAsTextMessage(m *message, body *util.PeekedReadCloser) error {
	if !utf8.Valid(body.PeekedBytes) {
		return errHTTPBadRequestMessageNotUTF8
	}
	if len(body.PeekedBytes) > 0 { // Empty body should not override message (publish via GET!)
		m.Message = strings.TrimSpace(string(body.PeekedBytes)) // Truncates the message to the peek limit if required
	}
	if m.Attachment != nil && m.Attachment.Name != "" && m.Message == "" {
		m.Message = fmt.Sprintf(defaultAttachmentMessage, m.Attachment.Name)
	}
	return nil
}

func (s *Server) handleBodyAsAttachment(r *http.Request, v *visitor, m *message, body *util.PeekedReadCloser) error {
	if s.fileCache == nil || s.config.BaseURL == "" || s.config.AttachmentCacheDir == "" {
		return errHTTPBadRequestAttachmentsDisallowed
	} else if m.Time > time.Now().Add(s.config.AttachmentExpiryDuration).Unix() {
		return errHTTPBadRequestAttachmentsExpiryBeforeDelivery
	}
	stats, err := v.Stats()
	if err != nil {
		return err
	}
	contentLengthStr := r.Header.Get("Content-Length")
	if contentLengthStr != "" { // Early "do-not-trust" check, hard limit see below
		contentLength, err := strconv.ParseInt(contentLengthStr, 10, 64)
		if err == nil && (contentLength > stats.AttachmentTotalSizeRemaining || contentLength > stats.AttachmentFileSizeLimit) {
			return errHTTPEntityTooLargeAttachmentTooLarge
		}
	}
	if m.Attachment == nil {
		m.Attachment = &attachment{}
	}
	var ext string
	m.Sender = v.ip // Important for attachment rate limiting
	m.Attachment.Expires = time.Now().Add(s.config.AttachmentExpiryDuration).Unix()
	m.Attachment.Type, ext = util.DetectContentType(body.PeekedBytes, m.Attachment.Name)
	m.Attachment.URL = fmt.Sprintf("%s/file/%s%s", s.config.BaseURL, m.ID, ext)
	if m.Attachment.Name == "" {
		m.Attachment.Name = fmt.Sprintf("attachment%s", ext)
	}
	if m.Message == "" {
		m.Message = fmt.Sprintf(defaultAttachmentMessage, m.Attachment.Name)
	}
	limiters := []util.Limiter{
		v.BandwidthLimiter(),
		util.NewFixedLimiter(stats.AttachmentFileSizeLimit),
		util.NewFixedLimiter(stats.AttachmentTotalSizeRemaining),
	}
	m.Attachment.Size, err = s.fileCache.Write(m.ID, body, limiters...)
	if err == util.ErrLimitReached {
		return errHTTPEntityTooLargeAttachmentTooLarge
	} else if err != nil {
		return err
	}
	return nil
}

func (s *Server) handleSubscribeJSON(w http.ResponseWriter, r *http.Request, v *visitor) error {
	encoder := func(msg *message) (string, error) {
		var buf bytes.Buffer
		if err := json.NewEncoder(&buf).Encode(&msg); err != nil {
			return "", err
		}
		return buf.String(), nil
	}
	return s.handleSubscribeHTTP(w, r, v, "application/x-ndjson", encoder)
}

func (s *Server) handleSubscribeSSE(w http.ResponseWriter, r *http.Request, v *visitor) error {
	encoder := func(msg *message) (string, error) {
		var buf bytes.Buffer
		if err := json.NewEncoder(&buf).Encode(&msg); err != nil {
			return "", err
		}
		if msg.Event != messageEvent {
			return fmt.Sprintf("event: %s\ndata: %s\n", msg.Event, buf.String()), nil // Browser's .onmessage() does not fire on this!
		}
		return fmt.Sprintf("data: %s\n", buf.String()), nil
	}
	return s.handleSubscribeHTTP(w, r, v, "text/event-stream", encoder)
}

func (s *Server) handleSubscribeRaw(w http.ResponseWriter, r *http.Request, v *visitor) error {
	encoder := func(msg *message) (string, error) {
		if msg.Event == messageEvent { // only handle default events
			return strings.ReplaceAll(msg.Message, "\n", " ") + "\n", nil
		}
		return "\n", nil // "keepalive" and "open" events just send an empty line
	}
	return s.handleSubscribeHTTP(w, r, v, "text/plain", encoder)
}

func (s *Server) handleSubscribeHTTP(w http.ResponseWriter, r *http.Request, v *visitor, contentType string, encoder messageEncoder) error {
	log.Debug("%s HTTP stream connection opened", logHTTPPrefix(v, r))
	defer log.Debug("%s HTTP stream connection closed", logHTTPPrefix(v, r))
	if err := v.SubscriptionAllowed(); err != nil {
		return errHTTPTooManyRequestsLimitSubscriptions
	}
	defer v.RemoveSubscription()
	topics, topicsStr, err := s.topicsFromPath(r.URL.Path)
	if err != nil {
		return err
	}
	poll, since, scheduled, filters, err := parseSubscribeParams(r)
	if err != nil {
		return err
	}
	var wlock sync.Mutex
	defer func() {
		// Hack: This is the fix for a horrible data race that I have not been able to figure out in quite some time.
		// It appears to be happening when the Go HTTP code reads from the socket when closing the request (i.e. AFTER
		// this function returns), and causes a data race with the ResponseWriter. Locking wlock here silences the
		// data race detector. See https://github.com/binwiederhier/ntfy/issues/338#issuecomment-1163425889.
		wlock.TryLock()
	}()
	sub := func(v *visitor, msg *message) error {
		if !filters.Pass(msg) {
			return nil
		}
		m, err := encoder(msg)
		if err != nil {
			return err
		}
		wlock.Lock()
		defer wlock.Unlock()
		if _, err := w.Write([]byte(m)); err != nil {
			return err
		}
		if fl, ok := w.(http.Flusher); ok {
			fl.Flush()
		}
		return nil
	}
	w.Header().Set("Access-Control-Allow-Origin", "*")            // CORS, allow cross-origin requests
	w.Header().Set("Content-Type", contentType+"; charset=utf-8") // Android/Volley client needs charset!
	if poll {
		return s.sendOldMessages(topics, since, scheduled, v, sub)
	}
	subscriberIDs := make([]int, 0)
	for _, t := range topics {
		subscriberIDs = append(subscriberIDs, t.Subscribe(sub))
	}
	defer func() {
		for i, subscriberID := range subscriberIDs {
			topics[i].Unsubscribe(subscriberID) // Order!
		}
	}()
	if err := sub(v, newOpenMessage(topicsStr)); err != nil { // Send out open message
		return err
	}
	if err := s.sendOldMessages(topics, since, scheduled, v, sub); err != nil {
		return err
	}
	for {
		select {
		case <-r.Context().Done():
			return nil
		case <-time.After(s.config.KeepaliveInterval):
			log.Trace("%s Sending keepalive message", logHTTPPrefix(v, r))
			v.Keepalive()
			if err := sub(v, newKeepaliveMessage(topicsStr)); err != nil { // Send keepalive message
				return err
			}
		}
	}
}

func (s *Server) handleSubscribeWS(w http.ResponseWriter, r *http.Request, v *visitor) error {
	if strings.ToLower(r.Header.Get("Upgrade")) != "websocket" {
		return errHTTPBadRequestWebSocketsUpgradeHeaderMissing
	}
	if err := v.SubscriptionAllowed(); err != nil {
		return errHTTPTooManyRequestsLimitSubscriptions
	}
	defer v.RemoveSubscription()
	log.Debug("%s WebSocket connection opened", logHTTPPrefix(v, r))
	defer log.Debug("%s WebSocket connection closed", logHTTPPrefix(v, r))
	topics, topicsStr, err := s.topicsFromPath(r.URL.Path)
	if err != nil {
		return err
	}
	poll, since, scheduled, filters, err := parseSubscribeParams(r)
	if err != nil {
		return err
	}
	upgrader := &websocket.Upgrader{
		ReadBufferSize:  wsBufferSize,
		WriteBufferSize: wsBufferSize,
		CheckOrigin: func(r *http.Request) bool {
			return true // We're open for business!
		},
	}
	conn, err := upgrader.Upgrade(w, r, nil)
	if err != nil {
		return err
	}
	defer conn.Close()
	var wlock sync.Mutex
	g, ctx := errgroup.WithContext(context.Background())
	g.Go(func() error {
		pongWait := s.config.KeepaliveInterval + wsPongWait
		conn.SetReadLimit(wsReadLimit)
		if err := conn.SetReadDeadline(time.Now().Add(pongWait)); err != nil {
			return err
		}
		conn.SetPongHandler(func(appData string) error {
			log.Trace("%s Received WebSocket pong", logHTTPPrefix(v, r))
			return conn.SetReadDeadline(time.Now().Add(pongWait))
		})
		for {
			_, _, err := conn.NextReader()
			if err != nil {
				return err
			}
		}
	})
	g.Go(func() error {
		ping := func() error {
			wlock.Lock()
			defer wlock.Unlock()
			if err := conn.SetWriteDeadline(time.Now().Add(wsWriteWait)); err != nil {
				return err
			}
			log.Trace("%s Sending WebSocket ping", logHTTPPrefix(v, r))
			return conn.WriteMessage(websocket.PingMessage, nil)
		}
		for {
			select {
			case <-ctx.Done():
				return nil
			case <-time.After(s.config.KeepaliveInterval):
				v.Keepalive()
				if err := ping(); err != nil {
					return err
				}
			}
		}
	})
	sub := func(v *visitor, msg *message) error {
		if !filters.Pass(msg) {
			return nil
		}
		wlock.Lock()
		defer wlock.Unlock()
		if err := conn.SetWriteDeadline(time.Now().Add(wsWriteWait)); err != nil {
			return err
		}
		return conn.WriteJSON(msg)
	}
	w.Header().Set("Access-Control-Allow-Origin", "*") // CORS, allow cross-origin requests
	if poll {
		return s.sendOldMessages(topics, since, scheduled, v, sub)
	}
	subscriberIDs := make([]int, 0)
	for _, t := range topics {
		subscriberIDs = append(subscriberIDs, t.Subscribe(sub))
	}
	defer func() {
		for i, subscriberID := range subscriberIDs {
			topics[i].Unsubscribe(subscriberID) // Order!
		}
	}()
	if err := sub(v, newOpenMessage(topicsStr)); err != nil { // Send out open message
		return err
	}
	if err := s.sendOldMessages(topics, since, scheduled, v, sub); err != nil {
		return err
	}
	err = g.Wait()
	if err != nil && websocket.IsCloseError(err, websocket.CloseNormalClosure, websocket.CloseGoingAway, websocket.CloseAbnormalClosure) {
		log.Trace("%s WebSocket connection closed: %s", logHTTPPrefix(v, r), err.Error())
		return nil // Normal closures are not errors; note: "1006 (abnormal closure)" is treated as normal, because people disconnect a lot
	}
	return err
}

func parseSubscribeParams(r *http.Request) (poll bool, since sinceMarker, scheduled bool, filters *queryFilter, err error) {
	poll = readBoolParam(r, false, "x-poll", "poll", "po")
	scheduled = readBoolParam(r, false, "x-scheduled", "scheduled", "sched")
	since, err = parseSince(r, poll)
	if err != nil {
		return
	}
	filters, err = parseQueryFilters(r)
	if err != nil {
		return
	}
	return
}

// sendOldMessages selects old messages from the messageCache and calls sub for each of them. It uses since as the
// marker, returning only messages that are newer than the marker.
func (s *Server) sendOldMessages(topics []*topic, since sinceMarker, scheduled bool, v *visitor, sub subscriber) error {
	if since.IsNone() {
		return nil
	}
	messages := make([]*message, 0)
	for _, t := range topics {
		topicMessages, err := s.messageCache.Messages(t.ID, since, scheduled)
		if err != nil {
			return err
		}
		messages = append(messages, topicMessages...)
	}
	sort.Slice(messages, func(i, j int) bool {
		return messages[i].Time < messages[j].Time
	})
	for _, m := range messages {
		if err := sub(v, m); err != nil {
			return err
		}
	}
	return nil
}

// parseSince returns a timestamp identifying the time span from which cached messages should be received.
//
// Values in the "since=..." parameter can be either a unix timestamp or a duration (e.g. 12h), or
// "all" for all messages.
func parseSince(r *http.Request, poll bool) (sinceMarker, error) {
	since := readParam(r, "x-since", "since", "si")

	// Easy cases (empty, all, none)
	if since == "" {
		if poll {
			return sinceAllMessages, nil
		}
		return sinceNoMessages, nil
	} else if since == "all" {
		return sinceAllMessages, nil
	} else if since == "none" {
		return sinceNoMessages, nil
	}

	// ID, timestamp, duration
	if validMessageID(since) {
		return newSinceID(since), nil
	} else if s, err := strconv.ParseInt(since, 10, 64); err == nil {
		return newSinceTime(s), nil
	} else if d, err := time.ParseDuration(since); err == nil {
		return newSinceTime(time.Now().Add(-1 * d).Unix()), nil
	}
	return sinceNoMessages, errHTTPBadRequestSinceInvalid
}

func (s *Server) handleOptions(w http.ResponseWriter, _ *http.Request, _ *visitor) error {
	w.Header().Set("Access-Control-Allow-Methods", "GET, PUT, POST, DELETE")
	w.Header().Set("Access-Control-Allow-Origin", "*")  // CORS, allow cross-origin requests
	w.Header().Set("Access-Control-Allow-Headers", "*") // CORS, allow auth via JS // FIXME is this terrible?
	return nil
}

func (s *Server) topicFromPath(path string) (*topic, error) {
	parts := strings.Split(path, "/")
	if len(parts) < 2 {
		return nil, errHTTPBadRequestTopicInvalid
	}
	topics, err := s.topicsFromIDs(parts[1])
	if err != nil {
		return nil, err
	}
	return topics[0], nil
}

func (s *Server) topicsFromPath(path string) ([]*topic, string, error) {
	parts := strings.Split(path, "/")
	if len(parts) < 2 {
		return nil, "", errHTTPBadRequestTopicInvalid
	}
	topicIDs := util.SplitNoEmpty(parts[1], ",")
	topics, err := s.topicsFromIDs(topicIDs...)
	if err != nil {
		return nil, "", errHTTPBadRequestTopicInvalid
	}
	return topics, parts[1], nil
}

func (s *Server) topicsFromIDs(ids ...string) ([]*topic, error) {
	s.mu.Lock()
	defer s.mu.Unlock()
	topics := make([]*topic, 0)
	for _, id := range ids {
		if util.Contains(disallowedTopics, id) {
			return nil, errHTTPBadRequestTopicDisallowed
		}
		if _, ok := s.topics[id]; !ok {
			if len(s.topics) >= s.config.TotalTopicLimit {
				return nil, errHTTPTooManyRequestsLimitTotalTopics
			}
			s.topics[id] = newTopic(id)
		}
		topics = append(topics, s.topics[id])
	}
	return topics, nil
}

func (s *Server) updateStatsAndPrune() {
	log.Debug("Manager: Starting")
	defer log.Debug("Manager: Finished")

	// WARNING: Make sure to only selectively lock with the mutex, and be aware that this
	//          there is no mutex for the entire function.

	// Expire visitors from rate visitors map
	s.mu.Lock()
	staleVisitors := 0
	for ip, v := range s.visitors {
		if v.Stale() {
			log.Trace("Deleting stale visitor %s", v.ip)
			delete(s.visitors, ip)
			staleVisitors++
		}
	}
	s.mu.Unlock()
	log.Debug("Manager: Deleted %d stale visitor(s)", staleVisitors)

	// Delete expired attachments
	if s.fileCache != nil && s.config.AttachmentExpiryDuration > 0 {
		olderThan := time.Now().Add(-1 * s.config.AttachmentExpiryDuration)
		ids, err := s.fileCache.Expired(olderThan)
		if err != nil {
			log.Warn("Error retrieving expired attachments: %s", err.Error())
		} else if len(ids) > 0 {
			log.Debug("Manager: Deleting expired attachments: %v", ids)
			if err := s.fileCache.Remove(ids...); err != nil {
				log.Warn("Error deleting attachments: %s", err.Error())
			}
		} else {
			log.Debug("Manager: No expired attachments to delete")
		}
	}

	// Prune message cache
	olderThan := time.Now().Add(-1 * s.config.CacheDuration)
	log.Debug("Manager: Pruning messages older than %s", olderThan.Format("2006-01-02 15:04:05"))
	if err := s.messageCache.Prune(olderThan); err != nil {
		log.Warn("Manager: Error pruning cache: %s", err.Error())
	}

	// Message count per topic
	var messages int
	messageCounts, err := s.messageCache.MessageCounts()
	if err != nil {
		log.Warn("Manager: Cannot get message counts: %s", err.Error())
		messageCounts = make(map[string]int) // Empty, so we can continue
	}
	for _, count := range messageCounts {
		messages += count
	}

	// Remove subscriptions without subscribers
	s.mu.Lock()
	var subscribers int
	for _, t := range s.topics {
		subs := t.SubscribersCount()
		msgs, exists := messageCounts[t.ID]
		if subs == 0 && (!exists || msgs == 0) {
			log.Trace("Deleting empty topic %s", t.ID)
			delete(s.topics, t.ID)
			continue
		}
		subscribers += subs
	}
	s.mu.Unlock()

	// Mail stats
	var receivedMailTotal, receivedMailSuccess, receivedMailFailure int64
	if s.smtpServerBackend != nil {
		receivedMailTotal, receivedMailSuccess, receivedMailFailure = s.smtpServerBackend.Counts()
	}
	var sentMailTotal, sentMailSuccess, sentMailFailure int64
	if s.smtpSender != nil {
		sentMailTotal, sentMailSuccess, sentMailFailure = s.smtpSender.Counts()
	}

	// Print stats
	s.mu.Lock()
	messagesCount, topicsCount, visitorsCount := s.messages, len(s.topics), len(s.visitors)
	s.mu.Unlock()
	log.Info("Stats: %d messages published, %d in cache, %d topic(s) active, %d subscriber(s), %d visitor(s), %d mails received (%d successful, %d failed), %d mails sent (%d successful, %d failed)",
		messagesCount, messages, topicsCount, subscribers, visitorsCount,
		receivedMailTotal, receivedMailSuccess, receivedMailFailure,
		sentMailTotal, sentMailSuccess, sentMailFailure)
}

func (s *Server) runSMTPServer() error {
	s.smtpServerBackend = newMailBackend(s.config, s.handle)
	s.smtpServer = smtp.NewServer(s.smtpServerBackend)
	s.smtpServer.Addr = s.config.SMTPServerListen
	s.smtpServer.Domain = s.config.SMTPServerDomain
	s.smtpServer.ReadTimeout = 10 * time.Second
	s.smtpServer.WriteTimeout = 10 * time.Second
	s.smtpServer.MaxMessageBytes = 1024 * 1024 // Must be much larger than message size (headers, multipart, etc.)
	s.smtpServer.MaxRecipients = 1
	s.smtpServer.AllowInsecureAuth = true
	return s.smtpServer.ListenAndServe()
}

func (s *Server) runManager() {
	for {
		select {
		case <-time.After(s.config.ManagerInterval):
			s.updateStatsAndPrune()
		case <-s.closeChan:
			return
		}
	}
}

func (s *Server) runFirebaseKeepaliver() {
	if s.firebaseClient == nil {
		return
	}
	v := newVisitor(s.config, s.messageCache, netip.IPv4Unspecified(), nil) // Background process, not a real visitor, uses IP 0.0.0.0
	for {
		select {
		case <-time.After(s.config.FirebaseKeepaliveInterval):
			s.sendToFirebase(v, newKeepaliveMessage(firebaseControlTopic))
		case <-time.After(s.config.FirebasePollInterval):
			s.sendToFirebase(v, newKeepaliveMessage(firebasePollTopic))
		case <-s.closeChan:
			return
		}
	}
}

func (s *Server) runDelayedSender() {
	for {
		select {
		case <-time.After(s.config.DelayedSenderInterval):
			if err := s.sendDelayedMessages(); err != nil {
				log.Warn("Error sending delayed messages: %s", err.Error())
			}
		case <-s.closeChan:
			return
		}
	}
}

func (s *Server) sendDelayedMessages() error {
	messages, err := s.messageCache.MessagesDue()
	if err != nil {
		return err
	}
	for _, m := range messages {
		var v *visitor
		if m.User != "" {
			user, err := s.auth.User(m.User)
			if err != nil {
				log.Warn("%s Error sending delayed message: %s", logMessagePrefix(v, m), err.Error())
				continue
			}
			v = s.visitorFromUser(user, m.Sender)
		} else {
			v = s.visitorFromIP(m.Sender)
		}
		if err := s.sendDelayedMessage(v, m); err != nil {
			log.Warn("%s Error sending delayed message: %s", logMessagePrefix(v, m), err.Error())
		}
	}
	return nil
}

func (s *Server) sendDelayedMessage(v *visitor, m *message) error {
	log.Debug("%s Sending delayed message", logMessagePrefix(v, m))
	s.mu.Lock()
	t, ok := s.topics[m.Topic] // If no subscribers, just mark message as published
	s.mu.Unlock()
	if ok {
		go func() {
			// We do not rate-limit messages here, since we've rate limited them in the PUT/POST handler
			if err := t.Publish(v, m); err != nil {
				log.Warn("%s Unable to publish message: %v", logMessagePrefix(v, m), err.Error())
			}
		}()
	}
	if s.firebaseClient != nil { // Firebase subscribers may not show up in topics map
		go s.sendToFirebase(v, m)
	}
	if s.config.UpstreamBaseURL != "" {
		go s.forwardPollRequest(v, m)
	}
	if err := s.messageCache.MarkPublished(m); err != nil {
		return err
	}
	return nil
}

func (s *Server) limitRequests(next handleFunc) handleFunc {
	return func(w http.ResponseWriter, r *http.Request, v *visitor) error {
		if util.ContainsIP(s.config.VisitorRequestExemptIPAddrs, v.ip) {
			return next(w, r, v)
		} else if err := v.RequestAllowed(); err != nil {
			return errHTTPTooManyRequestsLimitRequests
		}
		return next(w, r, v)
	}
}

func (s *Server) ensureWebEnabled(next handleFunc) handleFunc {
	return func(w http.ResponseWriter, r *http.Request, v *visitor) error {
		if !s.config.EnableWeb {
			return errHTTPNotFound
		}
		return next(w, r, v)
	}
}

// transformBodyJSON peeks the request body, reads the JSON, and converts it to headers
// before passing it on to the next handler. This is meant to be used in combination with handlePublish.
func (s *Server) transformBodyJSON(next handleFunc) handleFunc {
	return func(w http.ResponseWriter, r *http.Request, v *visitor) error {
		body, err := util.Peek(r.Body, s.config.MessageLimit)
		if err != nil {
			return err
		}
		defer r.Body.Close()
		var m publishMessage
		if err := json.NewDecoder(body).Decode(&m); err != nil {
			return errHTTPBadRequestJSONInvalid
		}
		if !topicRegex.MatchString(m.Topic) {
			return errHTTPBadRequestTopicInvalid
		}
		if m.Message == "" {
			m.Message = emptyMessageBody
		}
		r.URL.Path = "/" + m.Topic
		r.Body = io.NopCloser(strings.NewReader(m.Message))
		if m.Title != "" {
			r.Header.Set("X-Title", m.Title)
		}
		if m.Priority != 0 {
			r.Header.Set("X-Priority", fmt.Sprintf("%d", m.Priority))
		}
		if m.Tags != nil && len(m.Tags) > 0 {
			r.Header.Set("X-Tags", strings.Join(m.Tags, ","))
		}
		if m.Attach != "" {
			r.Header.Set("X-Attach", m.Attach)
		}
		if m.Filename != "" {
			r.Header.Set("X-Filename", m.Filename)
		}
		if m.Click != "" {
			r.Header.Set("X-Click", m.Click)
		}
		if m.Icon != "" {
			r.Header.Set("X-Icon", m.Icon)
		}
		if len(m.Actions) > 0 {
			actionsStr, err := json.Marshal(m.Actions)
			if err != nil {
				return errHTTPBadRequestJSONInvalid
			}
			r.Header.Set("X-Actions", string(actionsStr))
		}
		if m.Email != "" {
			r.Header.Set("X-Email", m.Email)
		}
		if m.Delay != "" {
			r.Header.Set("X-Delay", m.Delay)
		}
		return next(w, r, v)
	}
}

func (s *Server) transformMatrixJSON(next handleFunc) handleFunc {
	return func(w http.ResponseWriter, r *http.Request, v *visitor) error {
		newRequest, err := newRequestFromMatrixJSON(r, s.config.BaseURL, s.config.MessageLimit)
		if err != nil {
			return err
		}
		if err := next(w, newRequest, v); err != nil {
			return &errMatrix{pushKey: newRequest.Header.Get(matrixPushKeyHeader), err: err}
		}
		return nil
	}
}

func (s *Server) authorizeTopicWrite(next handleFunc) handleFunc {
	return s.autorizeTopic(next, auth.PermissionWrite)
}

func (s *Server) authorizeTopicRead(next handleFunc) handleFunc {
	return s.autorizeTopic(next, auth.PermissionRead)
}

func (s *Server) autorizeTopic(next handleFunc, perm auth.Permission) handleFunc {
	return func(w http.ResponseWriter, r *http.Request, v *visitor) error {
		if s.auth == nil {
			return next(w, r, v)
		}
		topics, _, err := s.topicsFromPath(r.URL.Path)
		if err != nil {
			return err
		}
		for _, t := range topics {
			if err := s.auth.Authorize(v.user, t.ID, perm); err != nil {
				log.Info("unauthorized: %s", err.Error())
				return errHTTPForbidden
			}
		}
		return next(w, r, v)
	}
}

// visitor creates or retrieves a rate.Limiter for the given visitor.
// Note that this function will always return a visitor, even if an error occurs.
func (s *Server) visitor(r *http.Request) (v *visitor, err error) {
	ip := extractIPAddress(r, s.config.BehindProxy)
	var user *auth.User // may stay nil if no auth header!
	if user, err = s.authenticate(r); err != nil {
		log.Debug("authentication failed: %s", err.Error())
		err = errHTTPUnauthorized // Always return visitor, even when error occurs!
	}
	if user != nil {
		v = s.visitorFromUser(user, ip)
	} else {
		v = s.visitorFromIP(ip)
	}
	v.user = user // Update user -- FIXME race?
	return v, err // Always return visitor, even when error occurs!
}

// authenticate a user based on basic auth username/password (Authorization: Basic ...), or token auth (Authorization: Bearer ...).
// The Authorization header can be passed as a header or the ?auth=... query param. The latter is required only to
// support the WebSocket JavaScript class, which does not support passing headers during the initial request. The auth
// query param is effectively double base64 encoded. Its format is base64(Basic base64(user:pass)).
func (s *Server) authenticate(r *http.Request) (user *auth.User, err error) {
	value := r.Header.Get("Authorization")
	queryParam := readQueryParam(r, "authorization", "auth")
	if queryParam != "" {
		a, err := base64.RawURLEncoding.DecodeString(queryParam)
		if err != nil {
			return nil, err
		}
		value = string(a)
	}
	if value == "" {
		return nil, nil
	}
	if strings.HasPrefix(value, "Bearer") {
		return s.authenticateBearerAuth(value)
	}
	return s.authenticateBasicAuth(r, value)
}

func (s *Server) authenticateBasicAuth(r *http.Request, value string) (user *auth.User, err error) {
	r.Header.Set("Authorization", value)
	username, password, ok := r.BasicAuth()
	if !ok {
		return nil, errors.New("invalid basic auth")
	}
	return s.auth.Authenticate(username, password)
}

func (s *Server) authenticateBearerAuth(value string) (user *auth.User, err error) {
	token := strings.TrimSpace(strings.TrimPrefix(value, "Bearer"))
	return s.auth.AuthenticateToken(token)
}

func (s *Server) visitorFromID(visitorID string, ip netip.Addr, user *auth.User) *visitor {
	s.mu.Lock()
	defer s.mu.Unlock()
	v, exists := s.visitors[visitorID]
	if !exists {
		s.visitors[visitorID] = newVisitor(s.config, s.messageCache, ip, user)
		return s.visitors[visitorID]
	}
	v.Keepalive()
	return v
}

func (s *Server) visitorFromIP(ip netip.Addr) *visitor {
	return s.visitorFromID(fmt.Sprintf("ip:%s", ip.String()), ip, nil)
}

func (s *Server) visitorFromUser(user *auth.User, ip netip.Addr) *visitor {
	return s.visitorFromID(fmt.Sprintf("user:%s", user.Name), ip, user)
}<|MERGE_RESOLUTION|>--- conflicted
+++ resolved
@@ -94,8 +94,8 @@
 	authPathRegex          = regexp.MustCompile(`^/[-_A-Za-z0-9]{1,64}(,[-_A-Za-z0-9]{1,64})*/auth$`)
 	publishPathRegex       = regexp.MustCompile(`^/[-_A-Za-z0-9]{1,64}/(publish|send|trigger)$`)
 
-<<<<<<< HEAD
 	webConfigPath                  = "/config.js"
+	healthPath                     = "/v1/health"
 	accountPath                    = "/v1/account"
 	accountTokenPath               = "/v1/account/token"
 	accountPasswordPath            = "/v1/account/password"
@@ -108,17 +108,6 @@
 	fileRegex                      = regexp.MustCompile(`^/file/([-_A-Za-z0-9]{1,64})(?:\.[A-Za-z0-9]{1,16})?$`)
 	disallowedTopics               = []string{"docs", "static", "file", "app", "account", "settings", "pricing", "signup", "login", "reset-password"} // If updated, also update in Android and web app
 	urlRegex                       = regexp.MustCompile(`^https?://`)
-=======
-	healthPath       = "/v1/health"
-	webConfigPath    = "/config.js"
-	userStatsPath    = "/user/stats"
-	matrixPushPath   = "/_matrix/push/v1/notify"
-	staticRegex      = regexp.MustCompile(`^/static/.+`)
-	docsRegex        = regexp.MustCompile(`^/docs(|/.*)$`)
-	fileRegex        = regexp.MustCompile(`^/file/([-_A-Za-z0-9]{1,64})(?:\.[A-Za-z0-9]{1,16})?$`)
-	disallowedTopics = []string{"docs", "static", "file", "app", "settings"} // If updated, also update in Android app
-	urlRegex         = regexp.MustCompile(`^https?://`)
->>>>>>> dd282963
 
 	//go:embed site
 	webFs        embed.FS
