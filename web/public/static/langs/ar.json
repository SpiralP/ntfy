{
    "action_bar_logo_alt": "شعار ntfy",
    "action_bar_settings": "اﻹعدادات",
    "action_bar_clear_notifications": "محو كافة الإشعارات",
    "action_bar_unsubscribe": "إلغاء الاشتراك",
    "message_bar_show_dialog": "إظهار مربع حوار النشر",
    "message_bar_publish": "نشر الرسالة",
    "nav_topics_title": "المواضيع التي تم الاشتراك فيها",
    "nav_button_all_notifications": "كافة الإشعارات",
    "nav_button_settings": "اﻹعدادات",
    "nav_button_documentation": "الدليل",
    "nav_button_publish_message": "نشر الإشعار",
    "nav_button_subscribe": "اشترك في الموضوع",
    "nav_button_connecting": "جارٍ الاتصال",
    "alert_grant_title": "تم تعطيل الإشعارات",
    "alert_grant_description": "امنح متصفحك الإذن لعرض إشعارات سطح المكتب.",
    "notifications_list": "قائمة الإشعارات",
    "notifications_list_item": "إشعار",
    "notifications_mark_read": "وضع علامة كمقروء",
    "notifications_tags": "الوسوم",
    "notifications_priority_x": "الأولوية {{priority}}",
    "notifications_new_indicator": "إشعار جديد",
    "notifications_attachment_image": "صورة مرفقة",
    "notifications_attachment_copy_url_button": "نسخ عنوان URL",
    "notifications_attachment_open_title": "انتقل إلى {{url}}",
    "notifications_attachment_link_expires": "تنتهي صلاحية الرابط {{date}}",
    "notifications_attachment_link_expired": "انتهت صلاحية رابط التنزيل",
    "notifications_attachment_file_image": "ملف الصورة",
    "notifications_attachment_file_video": "ملف فيديو",
    "notifications_attachment_file_audio": "ملف صوتي",
    "notifications_attachment_file_app": "ملف تطبيق Android",
    "notifications_attachment_file_document": "وثيقة أخرى",
    "notifications_click_copy_url_button": "نسخ الرابط",
    "notifications_click_open_button": "فتح الرابط",
    "notifications_actions_open_url_title": "انتقل إلى {{url}}",
    "notifications_actions_not_supported": "هذا الإجراء غير مدعوم في تطبيق الويب",
    "action_bar_send_test_notification": "إرسال إشعار للاختبار",
    "action_bar_show_menu": "عرض القائمة",
    "message_bar_type_message": "اكتب رسالة هنا",
    "alert_not_supported_title": "الإشعارات غير مدعومة",
    "alert_not_supported_description": "الإشعارات غير مدعومة في متصفحك.",
    "message_bar_error_publishing": "خطأ خلال نشر الإشعار",
    "notifications_delete": "حذف",
    "notifications_copied_to_clipboard": "تم نسخه إلى الحافظة",
    "action_bar_toggle_mute": "كتم / إلغاء كتم الإشعارات",
    "action_bar_toggle_action_menu": "فتح/إغلاق قائمة الإجراءات",
    "alert_grant_button": "امنح الآن",
    "notifications_attachment_open_button": "فتح المرفق",
    "notifications_attachment_copy_url_title": "نسخ عنوان URL للمرفق إلى الحافظة",
    "notifications_click_copy_url_title": "انسخ رابط URL إلى الحافظة",
    "notifications_none_for_topic_title": "لم تتلق بعد أية إشعارات حول هذا الموضوع.",
    "notifications_none_for_any_title": "لم تتلق أية إشعارات.",
    "notifications_no_subscriptions_title": "يبدو أنك لا تملك أي اشتراكات بعد.",
    "notifications_example": "مثال",
    "notifications_loading": "تحميل الإشعارات…",
    "publish_dialog_title_topic": "أنشُر إلى {{topic}}",
    "publish_dialog_title_no_topic": "انشُر الإشعار",
    "publish_dialog_emoji_picker_show": "اختر رمزًا تعبيريًا",
    "publish_dialog_priority_min": "أولوية دنيا",
    "publish_dialog_priority_low": "أولوية منخفضة",
    "publish_dialog_priority_default": "الأولوية الافتراضية",
    "publish_dialog_priority_high": "أولوية عالية",
    "publish_dialog_base_url_label": "الرابط التشعبي للخدمة",
    "publish_dialog_priority_max": "أولوية قصوى",
    "publish_dialog_topic_placeholder": "اسم الموضوع، على سبيل المثال phil_alerts",
    "publish_dialog_title_label": "العنوان",
    "publish_dialog_title_placeholder": "عنوان الإشعار، على سبيل المثال تنبيه مساحة القرص",
    "publish_dialog_message_label": "الرسالة",
    "publish_dialog_message_placeholder": "اكتب رسالة هنا",
    "publish_dialog_tags_label": "الوسوم",
    "publish_dialog_priority_label": "الأولوية",
    "publish_dialog_click_placeholder": "العنوان التشعبي URL الذي يتم فتحه عند النقر فوق الإشعار",
    "publish_dialog_email_label": "البريد الإلكتروني",
    "publish_dialog_filename_label": "اسم الملف",
    "publish_dialog_attach_label": "الرابط التشعبي URL للمرفق",
    "publish_dialog_filename_placeholder": "اسم ملف المرفق",
    "publish_dialog_delay_label": "تأخير",
    "publish_dialog_delay_reset": "إزالة تأخر التسليم",
    "publish_dialog_chip_click_label": "انقر على عنوان URL",
    "publish_dialog_chip_email_label": "إعادة التوجيه إلى البريد الإلكتروني",
    "publish_dialog_chip_attach_file_label": "إرفاق ملف محلي",
    "publish_dialog_chip_topic_label": "تغيير الموضوع",
    "publish_dialog_button_cancel_sending": "إلغاء الإرسال",
    "publish_dialog_button_send": "أرسل",
    "publish_dialog_checkbox_publish_another": "نشر آخر",
    "publish_dialog_attached_file_title": "الملف المرفق:",
    "publish_dialog_attached_file_filename_placeholder": "اسم الملف المرفق",
    "publish_dialog_attached_file_remove": "إزالة الملف المرفق",
    "publish_dialog_drop_file_here": "قم بإسقاط ملف هنا",
    "emoji_picker_search_placeholder": "البحث عن رمز تعبيري",
    "emoji_picker_search_clear": "مسح البحث",
    "subscribe_dialog_subscribe_title": "الإشتراك في الموضوع",
    "subscribe_dialog_subscribe_use_another_label": "استخدام خادم آخر",
    "subscribe_dialog_subscribe_base_url_label": "الرابط التشعبي URL للخدمة",
    "subscribe_dialog_subscribe_button_subscribe": "اشترِك",
    "subscribe_dialog_login_title": "تسجيل الدخول مطلوب",
    "subscribe_dialog_login_username_label": "اسم المستخدم، على سبيل المثال phil",
    "subscribe_dialog_login_password_label": "كلمة المرور",
    "subscribe_dialog_login_button_login": "الولوج",
    "subscribe_dialog_error_user_anonymous": "مجهول",
    "prefs_notifications_title": "الإشعارات",
    "prefs_notifications_sound_title": "صوت الإشعار",
    "prefs_notifications_sound_no_sound": "لا صوت",
    "prefs_notifications_min_priority_description_any": "عرض جميع الإشعارات، بغض النظر عن الأولوية",
    "prefs_notifications_delete_after_title": "حذف الإشعارات",
    "prefs_notifications_delete_after_never": "أبداً",
    "prefs_notifications_delete_after_three_hours": "بعد ثلاث ساعات",
    "prefs_notifications_delete_after_one_day": "بعد يوم واحد",
    "prefs_notifications_delete_after_one_month": "بعد شهر واحد",
    "prefs_notifications_delete_after_never_description": "لا يتم حذف الإشعارات تلقائيا مطلقا",
    "prefs_notifications_delete_after_one_week_description": "يتم حذف الإشعارات تلقائيا بعد يوم واحد",
    "prefs_notifications_delete_after_one_month_description": "يتم حذف الإشعارات تلقائيا بعد شهر واحد",
    "prefs_users_table": "قائمة المستخدمين",
    "prefs_users_edit_button": "تعديل المستخدم",
    "prefs_users_table_user_header": "المستخدم",
    "prefs_users_table_base_url_header": "الرابط التشعبي للخدمة",
    "priority_default": "افتراضية",
    "prefs_users_dialog_username_label": "اسم المستخدم، على سبيل المثال phil",
    "prefs_users_dialog_button_cancel": "إلغاء",
    "prefs_users_dialog_button_add": "اضافة",
    "prefs_users_dialog_button_save": "حفظ",
    "prefs_appearance_title": "المظهر",
    "prefs_appearance_language_title": "اللغة",
    "error_boundary_gathering_info": "جمع مزيد من المعلومات …",
    "error_boundary_unsupported_indexeddb_title": "التصفح الخاص غير مدعوم",
    "priority_high": "عالية",
    "priority_max": "قصوى",
    "error_boundary_title": "أوه لا ، لقد تحطم ntfy",
    "prefs_users_delete_button": "حذف المستخدم",
    "prefs_users_add_button": "إضافة مستخدم",
    "prefs_notifications_min_priority_any": "مهما كانت الأولوية",
    "prefs_notifications_delete_after_one_week": "بعد أسبوع واحد",
    "prefs_notifications_delete_after_three_hours_description": "يتم حذف الإشعارات تلقائيا بعد ثلاث ساعات",
    "prefs_notifications_delete_after_one_day_description": "يتم حذف الإشعارات تلقائيا بعد يوم واحد",
    "prefs_users_title": "إدارة المستخدمين",
    "prefs_users_dialog_title_add": "إضافة مستخدم",
    "prefs_users_dialog_title_edit": "تعديل المستخدم",
    "prefs_users_dialog_base_url_label": "عنوان URL للخدمة، على سبيل المثال، https://ntfy.sh",
    "publish_dialog_button_cancel": "إلغاء",
    "publish_dialog_message_published": "تم نشر الإشعار",
    "prefs_users_dialog_password_label": "كلمة المرور",
    "publish_dialog_base_url_placeholder": "عنوان URL للخدمة، على سبيل المثال، https://example.com",
    "publish_dialog_progress_uploading": "جارٍ التحميل…",
    "publish_dialog_topic_label": "اسم الموضوع",
    "publish_dialog_topic_reset": "إعادة تعيين الموضوع",
    "publish_dialog_email_reset": "إزالة إعادة توجيه البريد الإلكتروني",
    "publish_dialog_email_placeholder": "عنوان لإعادة توجيه الإشعار إليه، على سبيل المثال phil@example.com",
    "publish_dialog_other_features": "ميزات أخرى:",
    "publish_dialog_chip_attach_url_label": "إرفاق ملف عن طريق عنوان URL",
    "subscribe_dialog_subscribe_topic_placeholder": "اسم الموضوع، على سبيل المثال phil_alerts",
    "prefs_notifications_sound_description_none": "لا تصدر الإشعارات أي صوت عند وصولها",
    "publish_dialog_chip_delay_label": "تأخير التسليم",
    "subscribe_dialog_login_description": "هذا الموضوع محمي بكلمة مرور. الرجاء إدخال اسم المستخدم وكلمة المرور للاشتراك.",
    "subscribe_dialog_subscribe_button_cancel": "إلغاء",
    "subscribe_dialog_login_button_back": "العودة",
    "prefs_notifications_sound_play": "تشغيل الصوت المحدد",
    "prefs_notifications_min_priority_title": "أولوية دنيا",
    "prefs_notifications_min_priority_max_only": "الأولوية القصوى فقط",
    "notifications_no_subscriptions_description": "انقر فوق الرابط \"{{linktext}}\" لإنشاء موضوع أو الاشتراك فيه. بعد ذلك، يمكنك إرسال رسائل عبر PUT أو POST وستتلقى إشعارات هنا.",
    "publish_dialog_click_label": "الرابط التشعبي URL للنقر",
    "publish_dialog_tags_placeholder": "قائمة علامات مفصولة بفواصل، على سبيل المثال تحذير, srv1-backup",
    "publish_dialog_attach_placeholder": "إرفاق ملف بعنوان URL ، على سبيل المثال https://f-droid.org/F-Droid.apk",
    "publish_dialog_attach_reset": "إزالة عنوان URL للمرفق",
    "subscribe_dialog_error_user_not_authorized": "المستخدم {{username}} غير مصرح به",
    "common_save": "حفظ",
    "common_add": "إضافة",
    "signup_form_username": "إسم المستخدم",
    "signup_form_confirm_password": "تأكيد كلمة المرور",
    "login_title": "تسجيل الدخول إلى حسابك ntfy",
    "login_form_button_submit": "الولوج",
    "login_link_signup": "إنشاء حساب",
    "login_disabled": "تم تعطيل تسجيل الدخول",
    "action_bar_account": "الحساب",
    "action_bar_change_display_name": "تغيير الإسم المعروض",
    "signup_error_creation_limit_reached": "تم بلوغ حد إنشاء الحسابات",
    "action_bar_reservation_add": "حجز الموضوع",
    "action_bar_reservation_edit": "تغيير الحجز",
    "action_bar_profile_title": "الملف التعريفي",
    "action_bar_profile_settings": "اﻹعدادات",
    "action_bar_profile_logout": "الخروج",
    "action_bar_sign_in": "الولوج",
    "action_bar_sign_up": "إنشاء حساب",
    "nav_button_account": "الحساب",
    "nav_upgrade_banner_label": "قم بالترقية إلى NTFY Pro",
    "reserve_dialog_checkbox_label": "حجز الموضوع وإعداد الوصول",
    "subscribe_dialog_subscribe_button_generate_topic_name": "توليد إسم",
    "subscribe_dialog_error_topic_already_reserved": "الموضوع محجوز بالفعل",
    "account_basics_title": "الحساب",
    "account_basics_username_title": "إسم المستخدم",
    "account_basics_username_description": "مرحبًا، هذا أنت ❤",
    "account_basics_username_admin_tooltip": "أنت مدير",
    "account_basics_password_title": "كلمة المرور",
    "account_basics_password_description": "غيّر كلمة مرور حسابك",
    "account_basics_password_dialog_title": "تغيير كلمة المرور",
    "account_basics_password_dialog_current_password_label": "كلمة المرور الحالية",
    "account_basics_password_dialog_new_password_label": "كلمة المرور الجديدة",
    "account_basics_password_dialog_confirm_password_label": "تأكيد كلمة المرور",
    "account_basics_password_dialog_button_submit": "تغيير كلمة المرور",
    "account_basics_password_dialog_current_password_incorrect": "الكلمة السرية خاطئة",
    "account_usage_title": "الإستخدام",
    "account_usage_of_limit": "من {{limit}}",
    "account_usage_unlimited": "غير محدود",
    "account_basics_tier_title": "نوع الحساب",
    "account_basics_tier_description": "مستوى قوة حسابك",
    "account_basics_tier_admin": "مدير",
    "account_basics_tier_free": "مجاني",
    "account_basics_tier_upgrade_button": "الترقية إلى Pro",
    "account_basics_tier_change_button": "تغيير",
    "account_basics_tier_manage_billing_button": "إدارة الفوترة",
    "account_usage_messages_title": "الرسائل المنشورة",
    "account_usage_reservations_title": "المواضيع المحجوزة",
    "account_usage_attachment_storage_title": "تخزين المرفقات",
    "account_delete_title": "حذف الحساب",
    "account_delete_description": "احذف حسابك نهائيا",
    "account_delete_dialog_label": "كلمة المرور",
    "account_upgrade_dialog_title": "تغيير فئة الحساب",
    "account_upgrade_dialog_tier_features_messages": "{{messages}} رسائل يومية",
    "account_upgrade_dialog_tier_features_emails": "{{emails}} من رسائل البريد الإلكتروني اليومية",
    "account_upgrade_dialog_button_cancel": "إلغاء",
    "account_upgrade_dialog_button_pay_now": "ادفع الآن واشترك",
    "account_upgrade_dialog_button_cancel_subscription": "إلغاء الاشتراك",
    "account_tokens_title": "رموز الوصول",
    "account_tokens_table_token_header": "الرمز المميز",
    "account_tokens_table_last_access_header": "آخر وصول",
    "account_tokens_table_expires_header": "تنتهي مدة صلاحيته في",
    "account_tokens_table_never_expires": "لا تنتهي صلاحيتها أبدا",
    "account_tokens_table_current_session": "جلسة المتصفح الحالية",
    "account_tokens_table_copy_to_clipboard": "انسخ إلى الحافظة",
    "account_tokens_table_cannot_delete_or_edit": "لا يمكن تحرير أو حذف الرمز المميز للجلسة الحالية",
    "account_tokens_table_create_token_button": "إنشاء رمز مميز للوصول",
    "account_tokens_table_last_origin_tooltip": "من عنوان IP {{ip}}، انقر للبحث",
    "account_tokens_dialog_title_create": "إنشاء رمز مميز للوصول",
    "account_tokens_dialog_title_edit": "تعديل الرمز المميز للوصول",
    "account_tokens_dialog_title_delete": "حذف الرمز المميز للوصول",
    "account_tokens_dialog_label": "التسمية، على سبيل المثال إشعارات الرادار",
    "account_tokens_dialog_button_create": "إنشاء رمز مميز",
    "account_tokens_dialog_button_update": "تحديث الرمز المميز",
    "account_tokens_dialog_button_cancel": "إلغاء",
    "account_tokens_dialog_expires_label": "تنتهي صلاحية الرمز المميز للوصول في",
    "account_tokens_dialog_expires_unchanged": "اترك تاريخ انتهاء الصلاحية دون تغيير",
    "account_tokens_dialog_expires_x_hours": "تنتهي صلاحية الرمز المميز في {{hours}} ساعات",
    "account_tokens_dialog_expires_never": "لا تنتهي صلاحية الرمز المميز أبدًا",
    "account_tokens_delete_dialog_title": "حذف الرمز المميز للوصول",
    "account_tokens_delete_dialog_submit_button": "حذف الرمز المميز نهائيا",
    "prefs_users_table_cannot_delete_or_edit": "لا يمكن حذف أو تحرير المستخدم الذي قام بتسجيل الدخول",
    "prefs_reservations_add_button": "إضافة موضوع محجوز",
    "prefs_reservations_table": "جدول المواضيع المحجوزة",
    "prefs_reservations_table_topic_header": "الموضوع",
    "prefs_reservations_table_access_header": "الوصول",
    "prefs_reservations_table_everyone_deny_all": "أنا فقط من يستطيع النشر والاشتراك",
    "prefs_reservations_table_everyone_write_only": "يمكنني النشر والاشتراك ، ويمكن للجميع النشر",
    "prefs_reservations_table_everyone_read_write": "يمكن للجميع النشر والاشتراك",
    "prefs_reservations_table_not_subscribed": "غير مشترك",
    "prefs_reservations_dialog_title_edit": "تحرير الموضوع المحجوز",
    "prefs_reservations_dialog_topic_label": "الموضوع",
    "prefs_reservations_dialog_access_label": "الوصول",
    "reservation_delete_dialog_action_delete_title": "حذف الرسائل والمرفقات المخزنة مؤقتا",
    "reservation_delete_dialog_submit_button": "حذف الحجز",
    "signup_title": "إنشاء حساب ntfy",
    "common_cancel": "إلغاء",
    "signup_form_password": "كلمة المرور",
    "signup_already_have_account": "هل لديك حساب؟ قم بتسجيل الدخول!",
    "signup_form_button_submit": "إنشاء حساب",
    "signup_disabled": "تم تعطيل التسجيل",
    "display_name_dialog_placeholder": "الإسم المعروض",
    "display_name_dialog_title": "تغيير الإسم المعروض",
    "account_basics_tier_basic": "أساسي",
    "account_usage_emails_title": "رسائل البريد الإلكتروني المرسلة",
    "account_usage_reservations_none": "لا توجد مواضيع محجوزة لهذا الحساب",
    "account_usage_cannot_create_portal_session": "تعذر فتح بوابة الفوترة",
    "account_delete_dialog_button_cancel": "إلغاء",
    "account_delete_dialog_button_submit": "حذف الحساب نهائيا",
    "account_upgrade_dialog_button_update_subscription": "تحديث الاشتراك",
    "account_tokens_table_copied_to_clipboard": "تم نسخ الرمز المميز للوصول",
    "prefs_reservations_title": "المواضيع المحجوزة",
    "prefs_reservations_table_everyone_read_only": "يمكنني النشر والاشتراك ، ويمكن للجميع الاشتراك",
    "prefs_reservations_table_click_to_subscribe": "انقر للاشتراك",
    "reservation_delete_dialog_action_keep_title": "الاحتفاظ بالرسائل والمرفقات المخزنة مؤقتًا",
    "action_bar_reservation_delete": "إزالة الحجز",
    "display_name_dialog_description": "قم بتعيين اسم بديل للموضوع المعروض في قائمة الاشتراك. يساعد هذا في تحديد الموضوعات ذات الأسماء المعقدة بسهولة أكبر.",
    "prefs_users_description": "إضافة / إزالة المستخدمين لمواضيعك المحمية هنا. يرجى الأخذ بعين الاعتبار أنه يتم تخزين اسم المستخدم وكلمة المرور في التخزين المحلي للمتصفح.",
    "notifications_more_details": "لمزيد من المعلومات، الرجاء الاطّلاع على <websiteLink>موقع الويب</websiteLink> أو على <docsLink>الدليل</docsLink>.",
    "publish_dialog_details_examples_description": "للحصول على أمثلة ووصف مُفصّل لجميع ميزات الإرسال، يرجى الاستناد إلى <docsLink>الدليل</docsLink>.",
    "subscribe_dialog_subscribe_description": "قد لا تكون الموضوعات محمية بكلمة سر لذا اختر اسمًا ليس من السهل تخمينه وبمجرد اشتراكك، يمكنك الحصول على إشعارات عبر \"PUT/POST\".",
    "prefs_notifications_sound_description_some": "تقوم الإشعارات بتشغيل صوت {{sound}} عند وصولها",
    "notifications_none_for_topic_description": "لإرسال إشعارات إلى هذا الموضوع، ما عليك سوى PUT أو POST إلى عنوان URL الخاص بالموضوع.",
    "priority_low": "منخفضة",
    "signup_form_toggle_password_visibility": "تبديل رؤية كلمة المرور",
    "account_usage_limits_reset_daily": "يعاد تحديد حدود الاستخدام يوميا في منتصف الليل (UTC)",
    "account_tokens_table_label_header": "المُلصَقة",
    "account_upgrade_dialog_button_redirect_signup": "تسجيل فوري",
    "account_upgrade_dialog_tier_current_label": "الحالي",
    "account_tokens_dialog_expires_x_days": "تنتهي صلاحية الرمز المميز في غضون {{days}} أيام",
    "prefs_reservations_dialog_title_add": "حجز موضوع",
    "prefs_reservations_description": "يمكنك حجز أسماء الموضوعات للاستخدام الشخصي هنا. يمنحك حجز موضوع ما ملكية الموضوع، ويسمح لك بتحديد تصريحات الوصول للمستخدمين الآخرين إلى الموضوع.",
    "prefs_users_description_no_sync": "لا تتم مزامنة المستخدمين وكلمات المرور مع حسابك.",
    "reservation_delete_dialog_action_delete_description": "سيتم حذف الرسائل والمرفقات المخزنة مؤقتا نهائيا. لا يمكن التراجع عن هذا الإجراء.",
    "notifications_actions_http_request_title": "إرسال طلب HTTP {{method}} إلى {{url}}",
<<<<<<< HEAD
    "notifications_none_for_any_description": "لإرسال إشعارات إلى موضوع ما، ما عليك سوى إرسال طلب PUT أو POST إلى الرابط التشعبي URL للموضوع. إليك مثال باستخدام أحد مواضيعك."
=======
    "notifications_none_for_any_description": "لإرسال إشعارات إلى موضوع ما، ما عليك سوى إرسال طلب PUT أو POST إلى الرابط التشعبي URL للموضوع. إليك مثال باستخدام أحد مواضيعك.",
    "error_boundary_description": "من الواضح أن هذا لا ينبغي أن يحدث. آسف جدًا بشأن هذا. <br/> إن كان لديك دقيقة، يرجى <githubLink> الإبلاغ عن ذلك على GitHub </githubLink> ، أو إعلامنا عبر <discordLink> Discord </discordLink> أو <matrixLink> Matrix </matrixLink>.",
    "nav_button_muted": "الإشعارات المكتومة",
    "priority_min": "دنيا",
    "signup_error_username_taken": "تم حجز اسم المستخدم {{username}} مِن قَبلُ",
    "action_bar_reservation_limit_reached": "بلغت الحد الأقصى",
    "prefs_reservations_delete_button": "إعادة تعيين الوصول إلى الموضوع",
    "prefs_reservations_edit_button": "تعديل الوصول إلى موضوع",
    "prefs_reservations_limit_reached": "لقد بلغت الحد الأقصى من المواضيع المحجوزة.",
    "reservation_delete_dialog_action_keep_description": "ستصبح الرسائل والمرفقات المخزنة مؤقتًا على الخادم مرئية للعموم وللأشخاص الذين لديهم معرفة باسم الموضوع.",
    "reservation_delete_dialog_description": "تؤدي إزالة الحجز إلى التخلي عن ملكية الموضوع، مما يسمح للآخرين بحجزه. يمكنك الاحتفاظ بالرسائل والمرفقات الموجودة أو حذفها.",
    "prefs_reservations_dialog_description": "يمنحك حجز موضوع ما ملكية الموضوع، ويسمح لك بتحديد تصريحات وصول المستخدمين الآخرين إليه."
>>>>>>> bd2dc537
}<|MERGE_RESOLUTION|>--- conflicted
+++ resolved
@@ -296,9 +296,6 @@
     "prefs_users_description_no_sync": "لا تتم مزامنة المستخدمين وكلمات المرور مع حسابك.",
     "reservation_delete_dialog_action_delete_description": "سيتم حذف الرسائل والمرفقات المخزنة مؤقتا نهائيا. لا يمكن التراجع عن هذا الإجراء.",
     "notifications_actions_http_request_title": "إرسال طلب HTTP {{method}} إلى {{url}}",
-<<<<<<< HEAD
-    "notifications_none_for_any_description": "لإرسال إشعارات إلى موضوع ما، ما عليك سوى إرسال طلب PUT أو POST إلى الرابط التشعبي URL للموضوع. إليك مثال باستخدام أحد مواضيعك."
-=======
     "notifications_none_for_any_description": "لإرسال إشعارات إلى موضوع ما، ما عليك سوى إرسال طلب PUT أو POST إلى الرابط التشعبي URL للموضوع. إليك مثال باستخدام أحد مواضيعك.",
     "error_boundary_description": "من الواضح أن هذا لا ينبغي أن يحدث. آسف جدًا بشأن هذا. <br/> إن كان لديك دقيقة، يرجى <githubLink> الإبلاغ عن ذلك على GitHub </githubLink> ، أو إعلامنا عبر <discordLink> Discord </discordLink> أو <matrixLink> Matrix </matrixLink>.",
     "nav_button_muted": "الإشعارات المكتومة",
@@ -311,5 +308,4 @@
     "reservation_delete_dialog_action_keep_description": "ستصبح الرسائل والمرفقات المخزنة مؤقتًا على الخادم مرئية للعموم وللأشخاص الذين لديهم معرفة باسم الموضوع.",
     "reservation_delete_dialog_description": "تؤدي إزالة الحجز إلى التخلي عن ملكية الموضوع، مما يسمح للآخرين بحجزه. يمكنك الاحتفاظ بالرسائل والمرفقات الموجودة أو حذفها.",
     "prefs_reservations_dialog_description": "يمنحك حجز موضوع ما ملكية الموضوع، ويسمح لك بتحديد تصريحات وصول المستخدمين الآخرين إليه."
->>>>>>> bd2dc537
 }